--- conflicted
+++ resolved
@@ -1,2822 +1,2818 @@
-/* ka10_imp.c: IMP, interface message processor.
-
-   Copyright (c) 2018, Richard Cornwell based on code provided by
-         Lars Brinkhoff and Danny Gasparovski.
-
-   Permission is hereby granted, free of charge, to any person obtaining a
-   copy of this software and associated documentation files (the "Software"),
-   to deal in the Software without restriction, including without limitation
-   the rights to use, copy, modify, merge, publish, distribute, sublicense,
-   and/or sell copies of the Software, and to permit persons to whom the
-   Software is furnished to do so, subject to the following conditions:
-
-   The above copyright notice and this permission notice shall be included in
-   all copies or substantial portions of the Software.
-
-   THE SOFTWARE IS PROVIDED "AS IS", WITHOUT WARRANTY OF ANY KIND, EXPRESS OR
-   IMPLIED, INCLUDING BUT NOT LIMITED TO THE WARRANTIES OF MERCHANTABILITY,
-   FITNESS FOR A PARTICULAR PURPOSE AND NONINFRINGEMENT.  IN NO EVENT SHALL
-   RICHARD CORNWELL BE LIABLE FOR ANY CLAIM, DAMAGES OR OTHER LIABILITY, WHETHER
-   IN AN ACTION OF CONTRACT, TORT OR OTHERWISE, ARISING FROM, OUT OF OR IN
-   CONNECTION WITH THE SOFTWARE OR THE USE OR OTHER DEALINGS IN THE SOFTWARE.
-
-   This emulates the MIT-AI/ML/MC Host/IMP interface.
-*/
-
+/* ka10_imp.c: IMP, interface message processor.
+
+   Copyright (c) 2018, Richard Cornwell based on code provided by
+         Lars Brinkhoff and Danny Gasparovski.
+
+   Permission is hereby granted, free of charge, to any person obtaining a
+   copy of this software and associated documentation files (the "Software"),
+   to deal in the Software without restriction, including without limitation
+   the rights to use, copy, modify, merge, publish, distribute, sublicense,
+   and/or sell copies of the Software, and to permit persons to whom the
+   Software is furnished to do so, subject to the following conditions:
+
+   The above copyright notice and this permission notice shall be included in
+   all copies or substantial portions of the Software.
+
+   THE SOFTWARE IS PROVIDED "AS IS", WITHOUT WARRANTY OF ANY KIND, EXPRESS OR
+   IMPLIED, INCLUDING BUT NOT LIMITED TO THE WARRANTIES OF MERCHANTABILITY,
+   FITNESS FOR A PARTICULAR PURPOSE AND NONINFRINGEMENT.  IN NO EVENT SHALL
+   RICHARD CORNWELL BE LIABLE FOR ANY CLAIM, DAMAGES OR OTHER LIABILITY, WHETHER
+   IN AN ACTION OF CONTRACT, TORT OR OTHERWISE, ARISING FROM, OUT OF OR IN
+   CONNECTION WITH THE SOFTWARE OR THE USE OR OTHER DEALINGS IN THE SOFTWARE.
+
+   This emulates the MIT-AI/ML/MC Host/IMP interface.
+*/
+
 -
-#include "kx10_defs.h"
-#include "sim_ether.h"
-
-#if NUM_DEVS_IMP > 0
-#define IMP_DEVNUM  0460
-#define WA_IMP_DEVNUM  0400
-
-#define DEVNUM imp_dib.dev_num
-
-#define UNIT_V_DHCP     (UNIT_V_UF + 0)                 /* DHCP enable flag */
-#define UNIT_DHCP       (1 << UNIT_V_DHCP)
-#define UNIT_V_DTYPE    (UNIT_V_UF + 1)                 /* Type of IMP interface */
-#define UNIT_M_DTYPE    3
-#define UNIT_DTYPE      (UNIT_M_DTYPE << UNIT_V_DTYPE)
-#define GET_DTYPE(x)    (((x) >> UNIT_V_DTYPE) & UNIT_M_DTYPE)
-
-#define TYPE_MIT        0              /* MIT Style KAIMP ITS */
-#define TYPE_BBN        1              /* BBN style interface TENEX */
-#define TYPE_WAITS      2              /* IMP connected to waits system. */
-
-/* ITS IMP Bits */
-
-/* CONI */
-#define IMPID       010 /* Input done. */
-#define IMPI32      020 /* Input in 32 bit mode. */
-#define IMPIB       040 /* Input busy. */
-#define IMPOD      0100 /* Output done. */
-#define IMPO32     0200 /* Output in 32-bit mode. */
-#define IMPOB      0400 /* Output busy. */
-#define IMPERR    01000 /* IMP error. */
-#define IMPR      02000 /* IMP ready. */
-#define IMPIC     04000 /* IMP interrupt condition. */
-#define IMPHER   010000 /* Host error. */
-#define IMPHR    020000 /* Host ready. */
-#define IMPIHE   040000 /* Inhibit interrupt on host error. */
-#define IMPLW   0100000 /* Last IMP word. */
-
-/* CONO */
-#define IMPIDC      010 /* Clear input done */
-#define IMI32S      020 /* Set 32-bit output */
-#define IMI32C      040 /* Clear 32-bit output */
-#define IMPODC     0100 /* Clear output done */
-#define IMO32S     0200 /* Set 32-bit input */
-#define IMO32C     0400 /* Clear 32-bit input */
-#define IMPODS    01000 /* Set output done */
-#define IMPIR     04000 /* Enable interrupt on IMP ready */
-#define IMPHEC   010000 /* Clear host error */
-#define IMIIHE   040000 /* Inhibit interrupt on host error */
-#define IMPLHW  0200000 /* Set last host word. */
-
-/* BBN IMP BITS */
-
-/* CONO bits */
-#define IMP_EN_IN   00000010  /* Enable input PIA channel */
-#define IMP_EN_OUT  00000200  /* Enable output PIA channel */
-#define IMP_EN_END  00004000  /* Enable end PIA channel */
-#define IMP_END_IN  00010000  /* End of input */
-#define IMP_END_OUT 00020000  /* End of output */
-#define IMP_STOP    00040000  /* Stop the imp */
-#define IMP_PDP_DN  00100000  /* PDP-10 is down */
-#define IMP_CLR     00200000  /* Clear imp down flag */
-#define IMP_RST     00400000  /* Reset IMP */
-
-/* CONI bits */
-#define IMP_IFULL   00000010  /* Input full */
-#define IMP_OEMPY   00000200  /* Output empty */
-#define IMP_ENDIN   00014000  /* End of input */
-#define IMP_DN      00020000  /* IMP down */
-#define IMP_WAS_DN  00040000  /* IMP was down */
-#define IMP_PWR     00200000  /* IMP Rdy */
-
-/* WAITS IMP BITS */
-
-/* CONO bits  */
-#define IMP_ODPIEN   0000010  /* Enable change of output done PIA, also set byte size */
-#define IMP_IDPIEN   0000020  /* Enable change of input done PIA, also set byte size */
-#define IMP_IEPIEN   0000040  /* Change end of input PIA */
-#define IMP_FINO     0000100  /* Last bit of output */
-#define IMP_STROUT   0000200  /* Start output */
-#define IMP_CLRWT    0002000  /* Clear waiting to input bit */
-#define IMP_CLRST    0004000  /* Clear stop after input bit */
-#define IMP_O32      0010000  /* Set output to 32bit */
-#define IMP_I32      0020000  /* Set input to 32bit */
-#define IMP_STRIN    0040000  /* Start input */
-#define IMP_TEST     0100000  /* Test mode */
-
-/* CONI bits */
-#define IMP_ODONE    0004000  /* Output done */
-#define IMP_IEND     0010000  /* Input end. */
-#define IMP_IDONE    0020000  /* Input done */
-#define IMP_ERR      0040000  /* Imp error */
-#define IMP_RDY      0200000  /* Imp ready */
-#define IMP_OCHN     0000007
-#define IMP_ICHN     0000070
-#define IMP_ECHN     0000700
-
-/* CONI timeout.  If no CONI instruction is executed for 3-5 seconds,
-   the interface will raise the host error signal. */
-#define CONI_TIMEOUT 3000000
-
-#define STATUS     u3
-#define OPOS       u4    /* Output bit position */
-#define IPOS       u5    /* Input bit position */
-#define ILEN       u6    /* Size of input buffer in bits */
-
-
-#ifdef _MSC_VER
-# define PACKED_BEGIN __pragma( pack(push, 1) )
-# define PACKED_END __pragma( pack(pop) )
-# define QEMU_PACKED
-#else
-# define PACKED_BEGIN
-#if defined(_WIN32)
-# define PACKED_END __attribute__((gcc_struct, packed))
-# define QEMU_PACKED __attribute__((gcc_struct, packed))
-#else
-# define PACKED_END __attribute__((packed))
-# define QEMU_PACKED __attribute__((packed))
-#endif
-#endif
-
-#define IMP_ARPTAB_SIZE        64
-#define IMP_ARP_MAX_AGE        100
-
-uint32 mask[] = {
-     0xFFFFFFFF, 0xFFFFFFFE, 0xFFFFFFFC, 0xFFFFFFF8,
-     0xFFFFFFF0, 0xFFFFFFE0, 0xFFFFFFC0, 0xFFFFFF80,
-     0xFFFFFF00, 0xFFFFFE00, 0xFFFFFC00, 0xFFFFF800,
-     0xFFFFF000, 0xFFFFE000, 0xFFFFC000, 0xFFFF8000,
-     0xFFFF0000, 0xFFFE0000, 0xFFFC0000, 0xFFF80000,
-     0xFFF00000, 0xFFE00000, 0xFFC00000, 0xFF800000,
-     0xFF000000, 0xFE000000, 0xFC000000, 0xF8000000,
-     0xF0000000, 0xE0000000, 0xC0000000, 0x80000000,
-     0x00000000};
-
-typedef uint32 in_addr_T;
-
-PACKED_BEGIN
-struct imp_eth_hdr {
-    ETH_MAC    dest;
-    ETH_MAC    src;
-    uint16     type;
-} PACKED_END;
-
-#define ETHTYPE_ARP 0x0806
-#define ETHTYPE_IP  0x0800
-
-/*
- * Structure of an internet header, naked of options.
- */
-PACKED_BEGIN
-struct ip {
-    uint8           ip_v_hl;            /* version,header length */
-    uint8           ip_tos;             /* type of service */
-    uint16          ip_len;             /* total length */
-    uint16          ip_id;              /* identification */
-    uint16          ip_off;             /* fragment offset field */
-#define IP_DF 0x4000                    /* don't fragment flag */
-#define IP_MF 0x2000                    /* more fragments flag */
-#define IP_OFFMASK 0x1fff               /* mask for fragmenting bits */
-    uint8           ip_ttl;             /* time to live */
-    uint8           ip_p;               /* protocol */
-    uint16          ip_sum;             /* checksum */
-    in_addr_T       ip_src;
-    in_addr_T       ip_dst;             /* source and dest address */
-} PACKED_END;
-
-#define TCP_PROTO  6
-PACKED_BEGIN
-struct tcp {
-    uint16          tcp_sport;          /* Source port */
-    uint16          tcp_dport;          /* Destination port */
-    uint32          seq;                /* Sequence number */
-    uint32          ack;                /* Ack number */
-    uint16          flags;              /* Flags */
-#define TCP_FL_FIN  0x01
-#define TCP_FL_SYN  0x02
-#define TCP_FL_RST  0x04
-#define TCP_FL_PSH  0x08
-#define TCP_FL_ACK  0x10
-#define TCP_FL_URG  0x20
-    uint16          window;             /* Window size */
-    uint16          chksum;             /* packet checksum */
-    uint16          urgent;             /* Urgent pointer */
-} PACKED_END;
-
-#define UDP_PROTO 17
-PACKED_BEGIN
-struct udp {
-    uint16          udp_sport;          /* Source port */
-    uint16          udp_dport;          /* Destination port */
-    uint16          len;                /* Length */
-    uint16          chksum;             /* packet checksum */
-} PACKED_END;
-
-PACKED_BEGIN
-struct udp_hdr {
-    in_addr_T       ip_src;
-    in_addr_T       ip_dst;             /* source and dest address */
-    uint8           zero;
-    uint8           proto;              /* Protocol */
-    uint16          hlen;               /* Length of header and data */
-} PACKED_END;
-
-#define ICMP_PROTO 1
-PACKED_BEGIN
-struct icmp {
-    uint8           type;               /* Type of packet */
-    uint8           code;               /* Code */
-    uint16          chksum;             /* packet checksum */
-} PACKED_END;
-
-PACKED_BEGIN
-struct ip_hdr {
-    struct imp_eth_hdr  ethhdr;
-    struct ip           iphdr;
-} PACKED_END;
-
-#define ARP_REQUEST     1
-#define ARP_REPLY       2
-#define ARP_HWTYPE_ETH  1
-
-PACKED_BEGIN
-struct arp_hdr {
-    struct imp_eth_hdr  ethhdr;
-    uint16              hwtype;
-    uint16              protocol;
-    uint8               hwlen;
-    uint8               protolen;
-    uint16              opcode;
-    ETH_MAC             shwaddr;
-    in_addr_T           sipaddr;
-    ETH_MAC             dhwaddr;
-    in_addr_T           dipaddr;
-    uint8               padding[18];
-} PACKED_END;
-
-struct arp_entry {
-    in_addr_T  ipaddr;
-    ETH_MAC    ethaddr;
-    int16      age;
-#define ARP_DONT_AGE -1
-};
-
-/* DHCP client states */
-#define DHCP_STATE_OFF              0
-#define DHCP_STATE_REQUESTING       1
-#define DHCP_STATE_INIT             2
-#define DHCP_STATE_REBOOTING        3
-#define DHCP_STATE_REBINDING        4
-#define DHCP_STATE_RENEWING         5
-#define DHCP_STATE_SELECTING        6
-#define DHCP_STATE_INFORMING        7
-#define DHCP_STATE_CHECKING         8
-#define DHCP_STATE_PERMANENT        9   /* not yet implemented */
-#define DHCP_STATE_BOUND            10
-#define DHCP_STATE_RELEASING        11  /* not yet implemented */
-#define DHCP_STATE_BACKING_OFF      12
-
-/* DHCP op codes */
-#define DHCP_BOOTREQUEST            1
-#define DHCP_BOOTREPLY              2
-
-/* DHCP message types */
-#define DHCP_DISCOVER               1
-#define DHCP_OFFER                  2
-#define DHCP_REQUEST                3
-#define DHCP_DECLINE                4
-#define DHCP_ACK                    5
-#define DHCP_NAK                    6
-#define DHCP_RELEASE                7
-#define DHCP_INFORM                 8
-
-/** DHCP hardware type, currently only ethernet is supported */
-#define DHCP_HTYPE_ETH              1
-
-#define DHCP_MAGIC_COOKIE           0x63825363UL
-
-#define DHCP_INFINITE_LEASE         0xFFFFFFFF
-
-#define DHCP_UDP_PORT_CLIENT        68
-#define DHCP_UDP_PORT_SERVER        67
-
-/* This is a list of options for BOOTP and DHCP, see RFC 2132 for descriptions */
-
-/* BootP options */
-#define DHCP_OPTION_PAD             0
-#define DHCP_OPTION_SUBNET_MASK     1 /* RFC 2132 3.3 */
-#define DHCP_OPTION_ROUTER          3
-#define DHCP_OPTION_DNS_SERVER      6
-#define DHCP_OPTION_HOSTNAME        12
-#define DHCP_OPTION_IP_TTL          23
-#define DHCP_OPTION_MTU             26
-#define DHCP_OPTION_BROADCAST       28
-#define DHCP_OPTION_TCP_TTL         37
-#define DHCP_OPTION_NTP             42
-#define DHCP_OPTION_END             255
-
-/* DHCP options */
-#define DHCP_OPTION_REQUESTED_IP    50 /* RFC 2132 9.1, requested IP address */
-#define DHCP_OPTION_LEASE_TIME      51 /* RFC 2132 9.2, time in seconds, in 4 bytes */
-#define DHCP_OPTION_OVERLOAD        52 /* RFC 2132 9.3, use file and/or sname field for options */
-
-#define DHCP_OPTION_MESSAGE_TYPE    53 /* RFC 2132 9.6, important for DHCP */
-#define DHCP_OPTION_MESSAGE_TYPE_LEN 1
-
-#define DHCP_OPTION_SERVER_ID       54 /* RFC 2132 9.7, server IP address */
-#define DHCP_OPTION_PARAMETER_REQUEST_LIST  55 /* RFC 2132 9.8, requested option types */
-
-#define DHCP_OPTION_MAX_MSG_SIZE    57 /* RFC 2132 9.10, message size accepted >= 576 */
-#define DHCP_OPTION_MAX_MSG_SIZE_LEN 2
-
-#define DHCP_OPTION_T1              58 /* T1 renewal time */
-#define DHCP_OPTION_T2              59 /* T2 rebinding time */
-#define DHCP_OPTION_US              60
-#define DHCP_OPTION_CLIENT_ID       61
-#define DHCP_OPTION_TFTP_SERVERNAME 66
-#define DHCP_OPTION_BOOTFILE        67
-
-/* possible combinations of overloading the file and sname fields with options */
-#define DHCP_OVERLOAD_NONE          0
-#define DHCP_OVERLOAD_FILE          1
-#define DHCP_OVERLOAD_SNAME         2
-#define DHCP_OVERLOAD_SNAME_FILE    3
-
-#define DHCP_CHADDR_LEN             16
-#define DHCP_SNAME_LEN              64
-#define DHCP_FILE_LEN               128
-
-PACKED_BEGIN
-struct dhcp {
-    uint8             op;                      /* Operation */
-    uint8             htype;                   /* Header type */
-    uint8             hlen;                    /* Ether Header len */
-    uint8             hops;                    /*  ops? */
-    uint32            xid;                     /* id number */
-    uint16            secs;
-    uint16            flags;
-    in_addr_T         ciaddr;                  /* Client IP address */
-    in_addr_T         yiaddr;                  /* Your IP address */
-    in_addr_T         siaddr;                  /* Server IP address */
-    in_addr_T         giaddr;                  /* Gateway IP address */
-    uint8             chaddr[DHCP_CHADDR_LEN];
-    uint8             sname[DHCP_SNAME_LEN];
-    uint8             file[DHCP_FILE_LEN];
-    uint32            cookie;                  /* magic cookie */
-    uint8             options[100];            /* Space for options */
-} PACKED_END;
-
-struct imp_packet {
-    struct imp_packet *next;                   /* Link to packets */
-    ETH_PACK          packet;
-    in_addr_T         dest;                    /* Destination IP address */
-    uint16            msg_id;                  /* Message ID */
-    int               life;                    /* How many ticks to wait */
-} imp_buffer[8];
-
-struct imp_map {
-    uint16            sport;                   /* Port to fix */
-    uint16            dport;                   /* Port to fix */
-    uint16            cls_tim;                 /* Close timer */
-    uint32            adj;                     /* Amount to adjust */
-    uint32            lseq;                    /* Sequence number last adjusted */
-};
-
-
-struct imp_stats {
-    int               recv;                    /* received packets */
-    int               dropped;                 /* received packets dropped */
-    int               xmit;                    /* transmitted packets */
-    int               fail;                    /* transmit failed */
-    int               runt;                    /* runts */
-    int               reset;                   /* reset count */
-    int               giant;                   /* oversize packets */
-    int               setup;                   /* setup packets */
-    int               loop;                    /* loopback packets */
-    int               recv_overrun;            /* receiver overruns */
-};
-
-
-struct imp_device {
-    ETH_PCALLBACK     rcallback;               /* read callback routine */
-    ETH_PCALLBACK     wcallback;               /* write callback routine */
-    ETH_MAC           macs[2];                 /* Hardware MAC addresses */
-#define mac macs[0]
-#define bcast macs[1]
-    struct imp_packet *sendq;                  /* Send queue */
-    struct imp_packet *freeq;                  /* Free queue */
-    in_addr_T         ip;                      /* Local IP address */
-    in_addr_T         ip_mask;                 /* Local IP mask */
-    in_addr_T         hostip;                  /* IP address of local host */
-    in_addr_T         gwip;                    /* Gateway IP address */
-    int               maskbits;                /* Mask length */
-    struct imp_map    port_map[64];            /* Ports to adjust */
-    in_addr_T         dhcpip;                  /* DHCP server address */
-    uint8             dhcp_state;              /* State of DHCP */
-    int               dhcp_lease;              /* DHCP lease time */
-    int               dhcp_renew;              /* DHCP renew time */
-    int               dhcp_rebind;             /* DHCP rebind time */
-    int               dhcp_wait_time;          /* seconds waiting for response */
-    int               dhcp_retry_after;        /* timeout time */
-    int               init_state;              /* Initialization state */
-    uint32            dhcp_xid;                /* Transaction ID */
-    int               padding;                 /* Type zero padding */
-    uint64            obuf;                    /* Output buffer */
-    uint64            ibuf;                    /* Input buffer */
-    int               obits;                   /* Output bits */
-    int               ibits;                   /* Input bits */
-    struct imp_stats  stats;
-    uint8             sbuffer[ETH_FRAME_SIZE]; /* Temp send buffer */
-    uint8             rbuffer[ETH_FRAME_SIZE]; /* Temp receive buffer */
-    ETH_DEV           etherface;
-    ETH_QUE           ReadQ;
-    int               imp_error;
-    int               host_error;
-    int               rfnm_count;              /* Number of pending RFNM packets */
-    int               pia;                     /* PIA channels */
-    struct arp_entry  arp_table[IMP_ARPTAB_SIZE];
-} imp_data;
-
-extern int32 tmxr_poll;
-
-static CONST ETH_MAC broadcast_ethaddr = {0xff,0xff,0xff,0xff,0xff,0xff};
-
-static CONST in_addr_T broadcast_ipaddr = {0xffffffff};
-
-t_stat         imp_devio(uint32 dev, uint64 *data);
-t_addr         imp_devirq(uint32 dev, t_addr addr);
-t_stat         imp_srv(UNIT *);
-t_stat         imp_eth_srv(UNIT *);
-t_stat         imp_tim_srv(UNIT *);
-t_stat         imp_reset (DEVICE *dptr);
-t_stat         imp_set_mpx (UNIT *uptr, int32 val, CONST char *cptr, void *desc);
-t_stat         imp_show_mpx (FILE *st, UNIT *uptr, int32 val, CONST void *desc);
-t_stat         imp_show_mac (FILE* st, UNIT* uptr, int32 val, CONST void* desc);
-t_stat         imp_set_mac (UNIT* uptr, int32 val, CONST char* cptr, void* desc);
-t_stat         imp_show_ip (FILE *st, UNIT *uptr, int32 val, CONST void *desc);
-t_stat         imp_set_ip (UNIT* uptr, int32 val, CONST char* cptr, void* desc);
-t_stat         imp_show_gwip (FILE *st, UNIT *uptr, int32 val, CONST void *desc);
-t_stat         imp_set_gwip (UNIT* uptr, int32 val, CONST char* cptr, void* desc);
-t_stat         imp_show_hostip (FILE *st, UNIT *uptr, int32 val, CONST void *desc);
-t_stat         imp_set_hostip (UNIT* uptr, int32 val, CONST char* cptr, void* desc);
-t_stat         imp_show_dhcpip (FILE *st, UNIT *uptr, int32 val, CONST void *desc);
-t_stat         imp_show_arp (FILE *st, UNIT *uptr, int32 val, CONST void *desc);
-t_stat         imp_set_arp (UNIT *uptr, int32 val, CONST char *cptr, void *desc);
-void           imp_timer_task(struct imp_device *imp);
-void           imp_send_rfmn(struct imp_device *imp);
-void           imp_packet_in(struct imp_device *imp);
-void           imp_send_packet (struct imp_device *imp_data, int len);
-void           imp_free_packet(struct imp_device *imp, struct imp_packet *p);
-struct imp_packet * imp_get_packet(struct imp_device *imp);
-void           imp_arp_update(struct imp_device *imp, in_addr_T ipaddr, ETH_MAC *ethaddr, int age);
-void           imp_arp_arpin(struct imp_device *imp, ETH_PACK *packet);
-void           imp_arp_arpout(struct imp_device *imp, in_addr_T ipaddr);
-struct arp_entry * imp_arp_lookup(struct imp_device *imp, in_addr_T ipaddr);
-void           imp_packet_out(struct imp_device *imp, ETH_PACK *packet);
-void           imp_packet_debug(struct imp_device *imp, const char *action, ETH_PACK *packet);
-void           imp_write(struct imp_device *imp, ETH_PACK *packet);
-void           imp_do_dhcp_client(struct imp_device *imp, ETH_PACK *packet);
-void           imp_dhcp_timer(struct imp_device *imp);
-void           imp_dhcp_discover(struct imp_device *imp);
-void           imp_dhcp_request(struct imp_device *imp, in_addr_T dhcpip);
-void           imp_dhcp_release(struct imp_device *imp);
-void           imp_arp_age(struct imp_device *imp);
-t_stat         imp_attach (UNIT * uptr, CONST char * cptr);
-t_stat         imp_detach (UNIT * uptr);
-t_stat         imp_help (FILE *st, DEVICE *dptr, UNIT *uptr, int32 flag, CONST char *cptr);
-const char     *imp_description (DEVICE *dptr);
-static char    *ipv4_inet_ntoa(struct in_addr ip);
-static int     ipv4_inet_aton(const char *str, struct in_addr *inp);
-
-
-int       imp_mpx_lvl = 0;
-double    last_coni;
-
-UNIT imp_unit[] = {
-    {UDATA(imp_srv,     UNIT_IDLE+UNIT_ATTABLE+UNIT_DHCP, 0)},  /* 0 */
-    {UDATA(imp_eth_srv, UNIT_IDLE+UNIT_DIS,     0)},  /* 0 */
-    {UDATA(imp_tim_srv, UNIT_IDLE+UNIT_DIS,     0)},  /* 0 */
-};
-DIB imp_dib = {IMP_DEVNUM, 1, &imp_devio, 
-#if KL
-        &imp_devirq,
-#else
-        NULL
-#endif
-};
-
-MTAB imp_mod[] = {
-    { MTAB_XTD|MTAB_VDV|MTAB_VALR|MTAB_NC, 0, "MAC", "MAC=xx:xx:xx:xx:xx:xx",
-      &imp_set_mac, &imp_show_mac, NULL, "MAC address" },
-    { MTAB_XTD|MTAB_VDV|MTAB_VALR, 0, "MPX", "MPX",
-      &imp_set_mpx, &imp_show_mpx, NULL, "ITS Interrupt Channel #"},
-    { MTAB_XTD|MTAB_VDV|MTAB_VALR, 0, "IP", "IP=ddd.ddd.ddd.ddd/dd",
-      &imp_set_ip, &imp_show_ip, NULL, "IP address" },
-    { MTAB_XTD|MTAB_VDV|MTAB_VALR, 0, "GW", "GW=ddd.ddd.ddd.ddd",
-      &imp_set_gwip, &imp_show_gwip, NULL, "Gateway address" },
-    { MTAB_XTD|MTAB_VDV|MTAB_VALR, 0, "HOST", "HOST=ddd.ddd.ddd.ddd",
-      &imp_set_hostip, &imp_show_hostip, NULL, "HOST IP address" },
-    { MTAB_XTD|MTAB_VDV|MTAB_NMO, 0, "ETH", NULL, NULL,
-      &eth_show, NULL, "Display attachedable devices" },
-    { UNIT_DHCP, 0, NULL, "NODHCP", NULL, NULL, NULL,
-           "Don't aquire address from DHCP"},
-    { UNIT_DHCP, UNIT_DHCP, "DHCP", "DHCP", NULL, NULL, NULL,
-           "Use DHCP to set IP address"},
-    { MTAB_XTD|MTAB_VDV, 0, "DHCPIP", NULL,
-      NULL, &imp_show_dhcpip, NULL, "DHCP info" },
-    { UNIT_DTYPE, (TYPE_MIT << UNIT_V_DTYPE), "MIT", "MIT", NULL, NULL,  NULL,
-           "ITS/MIT style interface"},
-    { UNIT_DTYPE, (TYPE_BBN << UNIT_V_DTYPE), "BBN", "BBN", NULL, NULL,  NULL,
-           "Tenex/BBN style interface"},
-    { UNIT_DTYPE, (TYPE_WAITS << UNIT_V_DTYPE), "WAITS", "WAITS", NULL, NULL,  NULL,
-           "WAITS style interface"},
-    { MTAB_XTD|MTAB_VDV|MTAB_NMO, 0, "ARP", NULL,
-      NULL, &imp_show_arp, NULL, "ARP IP address->MAC address table" },
-    { MTAB_XTD|MTAB_VDV|MTAB_VALR, 0, NULL, "ARP=ddd.ddd.ddd.ddd=XX:XX:XX:XX:XX:XX",
-      &imp_set_arp, NULL, NULL, "Create a static ARP Entry" },
-    { 0 }
-    };
-
-/* Simulator debug controls */
-DEBTAB              imp_debug[] = {
-    {"CMD", DEBUG_CMD, "Show command execution to devices"},
-    {"DATA", DEBUG_DATA, "Show data transfers"},
-    {"DETAIL", DEBUG_DETAIL, "Show details about device"},
-    {"EXP", DEBUG_EXP, "Show exception information"},
-    {"CONI", DEBUG_CONI, "Show coni instructions"},
-    {"CONO", DEBUG_CONO, "Show coni instructions"},
-    {"DATAIO", DEBUG_DATAIO, "Show datai and datao instructions"},
-    {"IRQ", DEBUG_IRQ, "Show IRQ requests"},
-#define DEBUG_DHCP (DEBUG_IRQ<<1)
-    {"DHCP", DEBUG_DHCP, "Show DHCP activities"},
-#define DEBUG_ARP (DEBUG_DHCP<<1)
-    {"ARP", DEBUG_ARP, "Show ARP activities"},
-#define DEBUG_TCP (DEBUG_ARP<<1)
-    {"TCP", DEBUG_TCP, "Show TCP packet activities"},
-#define DEBUG_UDP (DEBUG_TCP<<1)
-    {"UDP", DEBUG_UDP, "Show UDP packet activities"},
-#define DEBUG_ICMP (DEBUG_UDP<<1)
-    {"ICMP", DEBUG_ICMP, "Show ICMP packet activities"},
-#define DEBUG_ETHER (DEBUG_ICMP<<1)
-    {"ETHER", DEBUG_ETHER, "Show ETHER activities"},
-    {0, 0}
-};
-
-<<<<<<< HEAD
-
-=======
-REG                 imp_reg[] = {
-    {BRDATA(DATA, &imp_data, 16, 8, sizeof(struct imp_device)), REG_HRO},
-    {0}
-};
->>>>>>> 5b1cf1b9
-
-DEVICE imp_dev = {
-    "IMP", imp_unit, imp_reg, imp_mod,
-    3, 8, 0, 1, 8, 36,
-    NULL, NULL, &imp_reset, NULL, &imp_attach, &imp_detach,
-    &imp_dib, DEV_DISABLE | DEV_DIS | DEV_DEBUG, 0, imp_debug,
-    NULL, NULL, &imp_help, NULL, NULL, &imp_description
-};
-#define IMP_OCHN     0000007
-#define IMP_ICHN     0000070
-#define IMP_ECHN     0000700
-
-static void check_interrupts (UNIT *uptr)
-{
-    clr_interrupt (DEVNUM);
-
-    if ((uptr->STATUS & (IMPERR | IMPIC)) == IMPERR)
-        set_interrupt(DEVNUM, imp_data.pia >> 6);
-    if ((uptr->STATUS & (IMPR | IMPIC)) == (IMPR | IMPIC))
-        set_interrupt(DEVNUM, imp_data.pia >> 6);
-    if ((uptr->STATUS & (IMPHER | IMPIHE)) == IMPHER)
-        set_interrupt(DEVNUM, imp_data.pia >> 6);
-    if (uptr->STATUS & IMPID) {
-        if (uptr->STATUS & IMPLW)
-            set_interrupt(DEVNUM, imp_data.pia);
-        else
-            set_interrupt_mpx(DEVNUM, imp_data.pia, imp_mpx_lvl);
-    }
-    if (uptr->STATUS & IMPOD)
-       set_interrupt_mpx(DEVNUM, imp_data.pia >> 3, imp_mpx_lvl + 1);
-}
-
-t_stat imp_devio(uint32 dev, uint64 *data)
-{
-    DEVICE *dptr = &imp_dev;
-    UNIT   *uptr = imp_unit;
-
-    switch(dev & 07) {
-    case CONO:
-        sim_debug(DEBUG_CONO, dptr, "IMP %03o CONO %06o PC=%o\n", dev,
-                 (uint32)*data, PC);
-        switch (GET_DTYPE(uptr->flags)) {
-        case TYPE_MIT:
-             imp_data.pia = *data & 7;
-             imp_data.pia = (imp_data.pia << 6) | (imp_data.pia << 3) | imp_data.pia;
-             if (*data & IMPIDC) /* Clear input done. */
-                 uptr->STATUS &= ~IMPID;
-             if (*data & IMI32S) /* Set 32-bit input. */
-                 uptr->STATUS |= IMPI32;
-             if (*data & IMI32C) /* Clear 32-bit input */
-                 uptr->STATUS &= ~IMPI32;
-             if (*data & IMPODC) /* Clear output done. */
-                 uptr->STATUS &= ~IMPOD;
-             if (*data & IMO32C) /* Clear 32-bit output. */
-                 uptr->STATUS &= ~IMPO32;
-             if (*data & IMO32S) /* Set 32-bit output. */
-                 uptr->STATUS |= IMPO32;
-             if (*data & IMPODS) /* Set output done. */
-                 uptr->STATUS |= IMPOD;
-             if (*data & IMPIR) { /* Enable interrupt on IMP ready. */
-                 uptr->STATUS |= IMPIC;
-                 uptr->STATUS &= ~IMPERR;
-             }
-             if (*data & IMPHEC) { /* Clear host error. */
-                 /* Only if there has been a CONI lately. */
-                 if (last_coni - sim_gtime() < CONI_TIMEOUT)
-                     uptr->STATUS &= ~IMPHER;
-             }
-             if (*data & IMIIHE) /* Inhibit interrupt on host error. */
-                 uptr->STATUS |= IMPIHE;
-             if (*data & IMPLHW) /* Last host word. */
-                 uptr->STATUS |= IMPLHW;
-             check_interrupts(uptr);
-             break;
-        case TYPE_BBN:
-             break;
-        case TYPE_WAITS:
-             if (*data & IMP_ODPIEN) {
-                 imp_data.pia &= ~07;
-                 imp_data.pia |= *data & 07;
-                 uptr->STATUS &= ~(IMPO32|IMPLHW|IMPOD);
-                 if (*data & IMP_O32)
-                     uptr->STATUS |= IMPO32;
-             }
-             if (*data & IMP_IDPIEN) {
-                 imp_data.pia &= ~070;
-                 imp_data.pia |= (*data & 07) << 3;
-                 uptr->STATUS &= ~(IMPI32|IMPID);
-                 if (*data & IMP_I32)
-                     uptr->STATUS |= IMPI32;
-             }
-             if (*data & IMP_IEPIEN) {
-                 imp_data.pia &= ~0700;
-                 imp_data.pia |= (*data & 07) << 6;
-             }
-             if (*data & IMP_FINO) {
-                 if (uptr->STATUS & IMPOD) {
-                     imp_send_packet (&imp_data, uptr->OPOS >> 3);
-                     /* Allow room for ethernet header for later */
-                     memset(imp_data.sbuffer, 0, ETH_FRAME_SIZE);
-                     uptr->OPOS = 0;
-                     uptr->STATUS &= ~(IMPLHW);
-                 } else 
-                     uptr->STATUS |= IMPLHW;
-             }
-             if (*data & IMP_STROUT)
-                 uptr->STATUS &= ~(IMPOD|IMPLHW);
-             if (*data & IMP_CLRWT) { /* Not sure about this yet. */
-                 uptr->STATUS &= ~IMPID;
-             }
-             if (*data & IMP_CLRST)   /* Not sure about this yet. */
-                 uptr->STATUS &= ~IMPID;
-             if (*data & IMP_STRIN) {
-                 uptr->STATUS &= ~IMPID;
-                 uptr->ILEN = 0;
-             }
-             check_interrupts(uptr);
-             break;
-        }
-        break;
-    case CONI:
-        switch (GET_DTYPE(uptr->flags)) {
-        case TYPE_MIT:
-             last_coni = sim_gtime();
-             *data = (uint64)(uptr->STATUS | (imp_data.pia & 07));
-             break;
-        case TYPE_BBN:
-             break;
-        case TYPE_WAITS:
-             *data = (uint64)(imp_data.pia & 0777);
-             if (uptr->STATUS & IMPOD)
-                 *data |= IMP_ODONE;
-             if (uptr->STATUS & IMPID)
-                 *data |= IMP_IDONE;
-             if (uptr->STATUS & IMPR)
-                 *data |= IMP_RDY;
-             if (uptr->STATUS & IMPLW)
-                 *data |= IMP_IEND;
-             if (uptr->STATUS & (IMPERR|IMPHER))
-                 *data |= IMP_ERR;
-             break;
-        }
-        sim_debug(DEBUG_CONI, dptr, "IMP %03o CONI %012llo PC=%o\n", dev,
-                           *data, PC);
-        break;
-    case DATAO:
-        uptr->STATUS |= IMPOB;
-        uptr->STATUS &= ~IMPOD;
-        imp_data.obuf = *data;
-        imp_data.obits = (uptr->STATUS & IMPO32) ? 32 : 36;
-        sim_debug(DEBUG_DATAIO, dptr, "IMP %03o DATO %012llo %d %08x PC=%o\n",
-                 dev, *data, imp_data.obits, (uint32)(*data >> 4), PC);
-        sim_activate(uptr, 100);
-        break;
-    case DATAI:
-        *data = imp_data.ibuf;
-        uptr->STATUS &= ~(IMPID|IMPLW);
-        sim_debug(DEBUG_DATAIO, dptr, "IMP %03o DATI %012llo %08x PC=%o\n",
-                 dev, *data, (uint32)(*data >> 4), PC);
-        if (uptr->ILEN != 0)
-            uptr->STATUS |= IMPIB;
-        sim_activate(uptr, 100);
-        break;
-    }
-
-    check_interrupts (uptr);
-    return SCPE_OK;
-}
-
-#if KL
-/* Handle KL style interrupt vectors for ITS */
-t_addr
-imp_devirq(uint32 dev, t_addr addr) {
-    if ((cpu_unit[0].flags & UNIT_ITSPAGE) != 0 && (imp_data.pia & 7) == 1) {
-        if (imp_unit[0].STATUS & IMPID && (imp_unit[0].STATUS & IMPLW) == 0)
-            return 070|RSIGN;
-        if (imp_unit[0].STATUS & IMPOD)
-            return 072|RSIGN;
-    }
-    return  addr;
-}
-#endif
-
-t_stat imp_srv(UNIT * uptr)
-{
-    DEVICE *dptr = find_dev_from_unit(uptr);
-    int     i;
-    int     l;
-
-    if (uptr->STATUS & IMPOB && imp_data.sendq == NULL) {
-        if (imp_data.obits == 32)
-           imp_data.obuf >>= 4;
-        for (i = imp_data.obits - 1; i >= 0; i--) {
-            imp_data.sbuffer[uptr->OPOS>>3] |=
-                  ((imp_data.obuf >> i) & 1) << (7-(uptr->OPOS & 7));
-            uptr->OPOS++;
-        }
-        if (uptr->STATUS & IMPLHW) {
-            imp_send_packet (&imp_data, uptr->OPOS >> 3);
-            /* Allow room for ethernet header for later */
-            memset(imp_data.sbuffer, 0, ETH_FRAME_SIZE);
-            uptr->OPOS = 0;
-            uptr->STATUS &= ~IMPLHW;
-        }
-        uptr->STATUS &= ~IMPOB;
-        uptr->STATUS |= IMPOD;
-        check_interrupts (uptr);
-    }
-    if (uptr->STATUS & IMPIB) {
-        uptr->STATUS &= ~(IMPIB|IMPLW);
-        imp_data.ibuf = 0;
-        l = (uptr->STATUS & IMPI32) ? 4 : 0;
-        for (i = 35; i >= l; i--) {
-             if ((imp_data.rbuffer[uptr->IPOS>>3] >> (7-(uptr->IPOS & 7))) & 1)
-                 imp_data.ibuf |= ((uint64)1) << i;
-             uptr->IPOS++;
-             if (uptr->IPOS > uptr->ILEN) {
-                uptr->STATUS |= IMPLW;
-                uptr->ILEN = 0;
-                break;
-             }
-        }
-        uptr->STATUS |= IMPID;
-        check_interrupts (uptr);
-    }
-    if (uptr->ILEN == 0 && (uptr->STATUS & (IMPIB|IMPID)) == 0)
-        imp_packet_in(&imp_data);
-    return SCPE_OK;
-}
-
-void
-ip_checksum(uint8 *chksum, uint8 *ptr, int len)
-{
-   /*
-    * Compute Internet Checksum for "count" bytes
-    *         beginning at location "addr".
-    */
-   int32  sum = 0;
-
-   while( len > 1 )  {
-      /*  This is the inner loop */
-      sum += (ptr[0]<<8)+ptr[1];
-      ptr+=2;
-      len -= 2;
-   }
-
-   /*  Add left-over byte, if any */
-   if( len > 0 )
-      sum += ptr[0]<<8;
-
-    /*  Fold 32-bit sum to 16 bits */
-    while (sum>>16)
-       sum = (sum & 0xffff) + (sum >> 16);
-    sum=(~sum & 0xffff);
-    chksum[0]=(sum>>8) & 0xff;
-    chksum[1]=sum & 0xff;
-}
-
-
-/*
- * Update the checksum based on code from RFC1631
- */
-void
-checksumadjust(uint8 *chksum, uint8 *optr,
-   int olen, uint8 *nptr, int nlen)
-   /* assuming: unsigned char is 8 bits, long is 32 bits.
-     - chksum points to the chksum in the packet
-     - optr points to the old data in the packet
-     - nptr points to the new data in the packet
-     - even number of octets updated.
-   */
-{
-    int32 sum, old, new_sum;
-    sum=(chksum[0]<<8)+chksum[1];
-    sum=(~sum & 0xffff);
-    while (olen > 1) {
-        old=(optr[0]<<8)+optr[1];
-        optr+=2;
-        sum-=old & 0xffff;
-        if (sum<=0) { sum--; sum&=0xffff; }
-        olen-=2;
-    }
-    if (olen > 0) {
-        old=optr[0]<<8;
-        sum-=old & 0xffff;
-        if (sum<=0) { sum--; sum&=0xffff; }
-    }
-    while (nlen > 1) {
-        new_sum=(nptr[0]<<8)+nptr[1];
-        nptr+=2;
-        sum+=new_sum & 0xffff;
-        if (sum & 0x10000) { sum++; sum&=0xffff; }
-        nlen-=2;
-    }
-    if (nlen > 0) {
-        new_sum=(nptr[0]<<8);
-        sum+=new_sum & 0xffff;
-        if (sum & 0x10000) { sum++; sum&=0xffff; }
-    }
-    sum=(~sum & 0xffff);
-    chksum[0]=sum>>8;
-    chksum[1]=sum & 0xff;
-}
-
-t_stat imp_eth_srv(UNIT * uptr)
-{
-    sim_clock_coschedule(uptr, 1000);              /* continue poll */
-
-    imp_timer_task(&imp_data);
-    if (uptr->ILEN == 0 && (uptr->STATUS & (IMPIB|IMPID)) == 0)
-        imp_packet_in(&imp_data);
-
-    if (imp_data.init_state >= 3 && imp_data.init_state < 6) {
-       if (imp_unit[0].flags & UNIT_DHCP && 
-           imp_data.dhcp_state != DHCP_STATE_BOUND && 
-           imp_data.dhcp_state != DHCP_STATE_REBINDING &&
-           imp_data.dhcp_state != DHCP_STATE_RENEWING)
-           return SCPE_OK;
-       sim_debug(DEBUG_DETAIL, &imp_dev, "IMP init Nop %d\n",
-                 imp_data.init_state);
-       if (imp_unit[0].ILEN == 0) {
-              /* Queue up a nop packet */
-              imp_data.rbuffer[0] = 0x4;
-#if 0
-              imp_data.rbuffer[0] = 0xf;
-              imp_data.rbuffer[3] = 4;
-#endif
-              imp_unit[0].STATUS |= IMPIB;
-              imp_unit[0].IPOS = 0;
-              imp_unit[0].ILEN = 12*8;
-              imp_data.init_state++;
-              sim_debug(DEBUG_DETAIL, &imp_dev, "IMP Send Nop %d\n",
-                       imp_data.init_state);
-              check_interrupts (&imp_unit[0]);
-              sim_activate(&imp_unit[0], 100);
-        }
-    }
-    return SCPE_OK;
-}
+
+#include "kx10_defs.h"
+#include "sim_ether.h"
+
+#if NUM_DEVS_IMP > 0
+#define IMP_DEVNUM  0460
+#define WA_IMP_DEVNUM  0400
+
+#define DEVNUM imp_dib.dev_num
+
+#define UNIT_V_DHCP     (UNIT_V_UF + 0)                 /* DHCP enable flag */
+#define UNIT_DHCP       (1 << UNIT_V_DHCP)
+#define UNIT_V_DTYPE    (UNIT_V_UF + 1)                 /* Type of IMP interface */
+#define UNIT_M_DTYPE    3
+#define UNIT_DTYPE      (UNIT_M_DTYPE << UNIT_V_DTYPE)
+#define GET_DTYPE(x)    (((x) >> UNIT_V_DTYPE) & UNIT_M_DTYPE)
+
+#define TYPE_MIT        0              /* MIT Style KAIMP ITS */
+#define TYPE_BBN        1              /* BBN style interface TENEX */
+#define TYPE_WAITS      2              /* IMP connected to waits system. */
+
+/* ITS IMP Bits */
+
+/* CONI */
+#define IMPID       010 /* Input done. */
+#define IMPI32      020 /* Input in 32 bit mode. */
+#define IMPIB       040 /* Input busy. */
+#define IMPOD      0100 /* Output done. */
+#define IMPO32     0200 /* Output in 32-bit mode. */
+#define IMPOB      0400 /* Output busy. */
+#define IMPERR    01000 /* IMP error. */
+#define IMPR      02000 /* IMP ready. */
+#define IMPIC     04000 /* IMP interrupt condition. */
+#define IMPHER   010000 /* Host error. */
+#define IMPHR    020000 /* Host ready. */
+#define IMPIHE   040000 /* Inhibit interrupt on host error. */
+#define IMPLW   0100000 /* Last IMP word. */
+
+/* CONO */
+#define IMPIDC      010 /* Clear input done */
+#define IMI32S      020 /* Set 32-bit output */
+#define IMI32C      040 /* Clear 32-bit output */
+#define IMPODC     0100 /* Clear output done */
+#define IMO32S     0200 /* Set 32-bit input */
+#define IMO32C     0400 /* Clear 32-bit input */
+#define IMPODS    01000 /* Set output done */
+#define IMPIR     04000 /* Enable interrupt on IMP ready */
+#define IMPHEC   010000 /* Clear host error */
+#define IMIIHE   040000 /* Inhibit interrupt on host error */
+#define IMPLHW  0200000 /* Set last host word. */
+
+/* BBN IMP BITS */
+
+/* CONO bits */
+#define IMP_EN_IN   00000010  /* Enable input PIA channel */
+#define IMP_EN_OUT  00000200  /* Enable output PIA channel */
+#define IMP_EN_END  00004000  /* Enable end PIA channel */
+#define IMP_END_IN  00010000  /* End of input */
+#define IMP_END_OUT 00020000  /* End of output */
+#define IMP_STOP    00040000  /* Stop the imp */
+#define IMP_PDP_DN  00100000  /* PDP-10 is down */
+#define IMP_CLR     00200000  /* Clear imp down flag */
+#define IMP_RST     00400000  /* Reset IMP */
+
+/* CONI bits */
+#define IMP_IFULL   00000010  /* Input full */
+#define IMP_OEMPY   00000200  /* Output empty */
+#define IMP_ENDIN   00014000  /* End of input */
+#define IMP_DN      00020000  /* IMP down */
+#define IMP_WAS_DN  00040000  /* IMP was down */
+#define IMP_PWR     00200000  /* IMP Rdy */
+
+/* WAITS IMP BITS */
+
+/* CONO bits  */
+#define IMP_ODPIEN   0000010  /* Enable change of output done PIA, also set byte size */
+#define IMP_IDPIEN   0000020  /* Enable change of input done PIA, also set byte size */
+#define IMP_IEPIEN   0000040  /* Change end of input PIA */
+#define IMP_FINO     0000100  /* Last bit of output */
+#define IMP_STROUT   0000200  /* Start output */
+#define IMP_CLRWT    0002000  /* Clear waiting to input bit */
+#define IMP_CLRST    0004000  /* Clear stop after input bit */
+#define IMP_O32      0010000  /* Set output to 32bit */
+#define IMP_I32      0020000  /* Set input to 32bit */
+#define IMP_STRIN    0040000  /* Start input */
+#define IMP_TEST     0100000  /* Test mode */
+
+/* CONI bits */
+#define IMP_ODONE    0004000  /* Output done */
+#define IMP_IEND     0010000  /* Input end. */
+#define IMP_IDONE    0020000  /* Input done */
+#define IMP_ERR      0040000  /* Imp error */
+#define IMP_RDY      0200000  /* Imp ready */
+#define IMP_OCHN     0000007
+#define IMP_ICHN     0000070
+#define IMP_ECHN     0000700
+
+/* CONI timeout.  If no CONI instruction is executed for 3-5 seconds,
+   the interface will raise the host error signal. */
+#define CONI_TIMEOUT 3000000
+
+#define STATUS     u3
+#define OPOS       u4    /* Output bit position */
+#define IPOS       u5    /* Input bit position */
+#define ILEN       u6    /* Size of input buffer in bits */
+
+
+#ifdef _MSC_VER
+# define PACKED_BEGIN __pragma( pack(push, 1) )
+# define PACKED_END __pragma( pack(pop) )
+# define QEMU_PACKED
+#else
+# define PACKED_BEGIN
+#if defined(_WIN32)
+# define PACKED_END __attribute__((gcc_struct, packed))
+# define QEMU_PACKED __attribute__((gcc_struct, packed))
+#else
+# define PACKED_END __attribute__((packed))
+# define QEMU_PACKED __attribute__((packed))
+#endif
+#endif
+
+#define IMP_ARPTAB_SIZE        64
+#define IMP_ARP_MAX_AGE        100
+
+uint32 mask[] = {
+     0xFFFFFFFF, 0xFFFFFFFE, 0xFFFFFFFC, 0xFFFFFFF8,
+     0xFFFFFFF0, 0xFFFFFFE0, 0xFFFFFFC0, 0xFFFFFF80,
+     0xFFFFFF00, 0xFFFFFE00, 0xFFFFFC00, 0xFFFFF800,
+     0xFFFFF000, 0xFFFFE000, 0xFFFFC000, 0xFFFF8000,
+     0xFFFF0000, 0xFFFE0000, 0xFFFC0000, 0xFFF80000,
+     0xFFF00000, 0xFFE00000, 0xFFC00000, 0xFF800000,
+     0xFF000000, 0xFE000000, 0xFC000000, 0xF8000000,
+     0xF0000000, 0xE0000000, 0xC0000000, 0x80000000,
+     0x00000000};
+
+typedef uint32 in_addr_T;
+
+PACKED_BEGIN
+struct imp_eth_hdr {
+    ETH_MAC    dest;
+    ETH_MAC    src;
+    uint16     type;
+} PACKED_END;
+
+#define ETHTYPE_ARP 0x0806
+#define ETHTYPE_IP  0x0800
+
+/*
+ * Structure of an internet header, naked of options.
+ */
+PACKED_BEGIN
+struct ip {
+    uint8           ip_v_hl;            /* version,header length */
+    uint8           ip_tos;             /* type of service */
+    uint16          ip_len;             /* total length */
+    uint16          ip_id;              /* identification */
+    uint16          ip_off;             /* fragment offset field */
+#define IP_DF 0x4000                    /* don't fragment flag */
+#define IP_MF 0x2000                    /* more fragments flag */
+#define IP_OFFMASK 0x1fff               /* mask for fragmenting bits */
+    uint8           ip_ttl;             /* time to live */
+    uint8           ip_p;               /* protocol */
+    uint16          ip_sum;             /* checksum */
+    in_addr_T       ip_src;
+    in_addr_T       ip_dst;             /* source and dest address */
+} PACKED_END;
+
+#define TCP_PROTO  6
+PACKED_BEGIN
+struct tcp {
+    uint16          tcp_sport;          /* Source port */
+    uint16          tcp_dport;          /* Destination port */
+    uint32          seq;                /* Sequence number */
+    uint32          ack;                /* Ack number */
+    uint16          flags;              /* Flags */
+#define TCP_FL_FIN  0x01
+#define TCP_FL_SYN  0x02
+#define TCP_FL_RST  0x04
+#define TCP_FL_PSH  0x08
+#define TCP_FL_ACK  0x10
+#define TCP_FL_URG  0x20
+    uint16          window;             /* Window size */
+    uint16          chksum;             /* packet checksum */
+    uint16          urgent;             /* Urgent pointer */
+} PACKED_END;
+
+#define UDP_PROTO 17
+PACKED_BEGIN
+struct udp {
+    uint16          udp_sport;          /* Source port */
+    uint16          udp_dport;          /* Destination port */
+    uint16          len;                /* Length */
+    uint16          chksum;             /* packet checksum */
+} PACKED_END;
+
+PACKED_BEGIN
+struct udp_hdr {
+    in_addr_T       ip_src;
+    in_addr_T       ip_dst;             /* source and dest address */
+    uint8           zero;
+    uint8           proto;              /* Protocol */
+    uint16          hlen;               /* Length of header and data */
+} PACKED_END;
+
+#define ICMP_PROTO 1
+PACKED_BEGIN
+struct icmp {
+    uint8           type;               /* Type of packet */
+    uint8           code;               /* Code */
+    uint16          chksum;             /* packet checksum */
+} PACKED_END;
+
+PACKED_BEGIN
+struct ip_hdr {
+    struct imp_eth_hdr  ethhdr;
+    struct ip           iphdr;
+} PACKED_END;
+
+#define ARP_REQUEST     1
+#define ARP_REPLY       2
+#define ARP_HWTYPE_ETH  1
+
+PACKED_BEGIN
+struct arp_hdr {
+    struct imp_eth_hdr  ethhdr;
+    uint16              hwtype;
+    uint16              protocol;
+    uint8               hwlen;
+    uint8               protolen;
+    uint16              opcode;
+    ETH_MAC             shwaddr;
+    in_addr_T           sipaddr;
+    ETH_MAC             dhwaddr;
+    in_addr_T           dipaddr;
+    uint8               padding[18];
+} PACKED_END;
+
+struct arp_entry {
+    in_addr_T  ipaddr;
+    ETH_MAC    ethaddr;
+    int16      age;
+#define ARP_DONT_AGE -1
+};
+
+/* DHCP client states */
+#define DHCP_STATE_OFF              0
+#define DHCP_STATE_REQUESTING       1
+#define DHCP_STATE_INIT             2
+#define DHCP_STATE_REBOOTING        3
+#define DHCP_STATE_REBINDING        4
+#define DHCP_STATE_RENEWING         5
+#define DHCP_STATE_SELECTING        6
+#define DHCP_STATE_INFORMING        7
+#define DHCP_STATE_CHECKING         8
+#define DHCP_STATE_PERMANENT        9   /* not yet implemented */
+#define DHCP_STATE_BOUND            10
+#define DHCP_STATE_RELEASING        11  /* not yet implemented */
+#define DHCP_STATE_BACKING_OFF      12
+
+/* DHCP op codes */
+#define DHCP_BOOTREQUEST            1
+#define DHCP_BOOTREPLY              2
+
+/* DHCP message types */
+#define DHCP_DISCOVER               1
+#define DHCP_OFFER                  2
+#define DHCP_REQUEST                3
+#define DHCP_DECLINE                4
+#define DHCP_ACK                    5
+#define DHCP_NAK                    6
+#define DHCP_RELEASE                7
+#define DHCP_INFORM                 8
+
+/** DHCP hardware type, currently only ethernet is supported */
+#define DHCP_HTYPE_ETH              1
+
+#define DHCP_MAGIC_COOKIE           0x63825363UL
+
+#define DHCP_INFINITE_LEASE         0xFFFFFFFF
+
+#define DHCP_UDP_PORT_CLIENT        68
+#define DHCP_UDP_PORT_SERVER        67
+
+/* This is a list of options for BOOTP and DHCP, see RFC 2132 for descriptions */
+
+/* BootP options */
+#define DHCP_OPTION_PAD             0
+#define DHCP_OPTION_SUBNET_MASK     1 /* RFC 2132 3.3 */
+#define DHCP_OPTION_ROUTER          3
+#define DHCP_OPTION_DNS_SERVER      6
+#define DHCP_OPTION_HOSTNAME        12
+#define DHCP_OPTION_IP_TTL          23
+#define DHCP_OPTION_MTU             26
+#define DHCP_OPTION_BROADCAST       28
+#define DHCP_OPTION_TCP_TTL         37
+#define DHCP_OPTION_NTP             42
+#define DHCP_OPTION_END             255
+
+/* DHCP options */
+#define DHCP_OPTION_REQUESTED_IP    50 /* RFC 2132 9.1, requested IP address */
+#define DHCP_OPTION_LEASE_TIME      51 /* RFC 2132 9.2, time in seconds, in 4 bytes */
+#define DHCP_OPTION_OVERLOAD        52 /* RFC 2132 9.3, use file and/or sname field for options */
+
+#define DHCP_OPTION_MESSAGE_TYPE    53 /* RFC 2132 9.6, important for DHCP */
+#define DHCP_OPTION_MESSAGE_TYPE_LEN 1
+
+#define DHCP_OPTION_SERVER_ID       54 /* RFC 2132 9.7, server IP address */
+#define DHCP_OPTION_PARAMETER_REQUEST_LIST  55 /* RFC 2132 9.8, requested option types */
+
+#define DHCP_OPTION_MAX_MSG_SIZE    57 /* RFC 2132 9.10, message size accepted >= 576 */
+#define DHCP_OPTION_MAX_MSG_SIZE_LEN 2
+
+#define DHCP_OPTION_T1              58 /* T1 renewal time */
+#define DHCP_OPTION_T2              59 /* T2 rebinding time */
+#define DHCP_OPTION_US              60
+#define DHCP_OPTION_CLIENT_ID       61
+#define DHCP_OPTION_TFTP_SERVERNAME 66
+#define DHCP_OPTION_BOOTFILE        67
+
+/* possible combinations of overloading the file and sname fields with options */
+#define DHCP_OVERLOAD_NONE          0
+#define DHCP_OVERLOAD_FILE          1
+#define DHCP_OVERLOAD_SNAME         2
+#define DHCP_OVERLOAD_SNAME_FILE    3
+
+#define DHCP_CHADDR_LEN             16
+#define DHCP_SNAME_LEN              64
+#define DHCP_FILE_LEN               128
+
+PACKED_BEGIN
+struct dhcp {
+    uint8             op;                      /* Operation */
+    uint8             htype;                   /* Header type */
+    uint8             hlen;                    /* Ether Header len */
+    uint8             hops;                    /*  ops? */
+    uint32            xid;                     /* id number */
+    uint16            secs;
+    uint16            flags;
+    in_addr_T         ciaddr;                  /* Client IP address */
+    in_addr_T         yiaddr;                  /* Your IP address */
+    in_addr_T         siaddr;                  /* Server IP address */
+    in_addr_T         giaddr;                  /* Gateway IP address */
+    uint8             chaddr[DHCP_CHADDR_LEN];
+    uint8             sname[DHCP_SNAME_LEN];
+    uint8             file[DHCP_FILE_LEN];
+    uint32            cookie;                  /* magic cookie */
+    uint8             options[100];            /* Space for options */
+} PACKED_END;
+
+struct imp_packet {
+    struct imp_packet *next;                   /* Link to packets */
+    ETH_PACK          packet;
+    in_addr_T         dest;                    /* Destination IP address */
+    uint16            msg_id;                  /* Message ID */
+    int               life;                    /* How many ticks to wait */
+} imp_buffer[8];
+
+struct imp_map {
+    uint16            sport;                   /* Port to fix */
+    uint16            dport;                   /* Port to fix */
+    uint16            cls_tim;                 /* Close timer */
+    uint32            adj;                     /* Amount to adjust */
+    uint32            lseq;                    /* Sequence number last adjusted */
+};
+
+
+struct imp_stats {
+    int               recv;                    /* received packets */
+    int               dropped;                 /* received packets dropped */
+    int               xmit;                    /* transmitted packets */
+    int               fail;                    /* transmit failed */
+    int               runt;                    /* runts */
+    int               reset;                   /* reset count */
+    int               giant;                   /* oversize packets */
+    int               setup;                   /* setup packets */
+    int               loop;                    /* loopback packets */
+    int               recv_overrun;            /* receiver overruns */
+};
+
+
+struct imp_device {
+    ETH_PCALLBACK     rcallback;               /* read callback routine */
+    ETH_PCALLBACK     wcallback;               /* write callback routine */
+    ETH_MAC           macs[2];                 /* Hardware MAC addresses */
+#define mac macs[0]
+#define bcast macs[1]
+    struct imp_packet *sendq;                  /* Send queue */
+    struct imp_packet *freeq;                  /* Free queue */
+    in_addr_T         ip;                      /* Local IP address */
+    in_addr_T         ip_mask;                 /* Local IP mask */
+    in_addr_T         hostip;                  /* IP address of local host */
+    in_addr_T         gwip;                    /* Gateway IP address */
+    int               maskbits;                /* Mask length */
+    struct imp_map    port_map[64];            /* Ports to adjust */
+    in_addr_T         dhcpip;                  /* DHCP server address */
+    uint8             dhcp_state;              /* State of DHCP */
+    int               dhcp_lease;              /* DHCP lease time */
+    int               dhcp_renew;              /* DHCP renew time */
+    int               dhcp_rebind;             /* DHCP rebind time */
+    int               dhcp_wait_time;          /* seconds waiting for response */
+    int               dhcp_retry_after;        /* timeout time */
+    int               init_state;              /* Initialization state */
+    uint32            dhcp_xid;                /* Transaction ID */
+    int               padding;                 /* Type zero padding */
+    uint64            obuf;                    /* Output buffer */
+    uint64            ibuf;                    /* Input buffer */
+    int               obits;                   /* Output bits */
+    int               ibits;                   /* Input bits */
+    struct imp_stats  stats;
+    uint8             sbuffer[ETH_FRAME_SIZE]; /* Temp send buffer */
+    uint8             rbuffer[ETH_FRAME_SIZE]; /* Temp receive buffer */
+    ETH_DEV           etherface;
+    ETH_QUE           ReadQ;
+    int               imp_error;
+    int               host_error;
+    int               rfnm_count;              /* Number of pending RFNM packets */
+    int               pia;                     /* PIA channels */
+    struct arp_entry  arp_table[IMP_ARPTAB_SIZE];
+} imp_data;
+
+extern int32 tmxr_poll;
+
+static CONST ETH_MAC broadcast_ethaddr = {0xff,0xff,0xff,0xff,0xff,0xff};
+
+static CONST in_addr_T broadcast_ipaddr = {0xffffffff};
+
+t_stat         imp_devio(uint32 dev, uint64 *data);
+t_addr         imp_devirq(uint32 dev, t_addr addr);
+t_stat         imp_srv(UNIT *);
+t_stat         imp_eth_srv(UNIT *);
+t_stat         imp_tim_srv(UNIT *);
+t_stat         imp_reset (DEVICE *dptr);
+t_stat         imp_set_mpx (UNIT *uptr, int32 val, CONST char *cptr, void *desc);
+t_stat         imp_show_mpx (FILE *st, UNIT *uptr, int32 val, CONST void *desc);
+t_stat         imp_show_mac (FILE* st, UNIT* uptr, int32 val, CONST void* desc);
+t_stat         imp_set_mac (UNIT* uptr, int32 val, CONST char* cptr, void* desc);
+t_stat         imp_show_ip (FILE *st, UNIT *uptr, int32 val, CONST void *desc);
+t_stat         imp_set_ip (UNIT* uptr, int32 val, CONST char* cptr, void* desc);
+t_stat         imp_show_gwip (FILE *st, UNIT *uptr, int32 val, CONST void *desc);
+t_stat         imp_set_gwip (UNIT* uptr, int32 val, CONST char* cptr, void* desc);
+t_stat         imp_show_hostip (FILE *st, UNIT *uptr, int32 val, CONST void *desc);
+t_stat         imp_set_hostip (UNIT* uptr, int32 val, CONST char* cptr, void* desc);
+t_stat         imp_show_dhcpip (FILE *st, UNIT *uptr, int32 val, CONST void *desc);
+t_stat         imp_show_arp (FILE *st, UNIT *uptr, int32 val, CONST void *desc);
+t_stat         imp_set_arp (UNIT *uptr, int32 val, CONST char *cptr, void *desc);
+void           imp_timer_task(struct imp_device *imp);
+void           imp_send_rfmn(struct imp_device *imp);
+void           imp_packet_in(struct imp_device *imp);
+void           imp_send_packet (struct imp_device *imp_data, int len);
+void           imp_free_packet(struct imp_device *imp, struct imp_packet *p);
+struct imp_packet * imp_get_packet(struct imp_device *imp);
+void           imp_arp_update(struct imp_device *imp, in_addr_T ipaddr, ETH_MAC *ethaddr, int age);
+void           imp_arp_arpin(struct imp_device *imp, ETH_PACK *packet);
+void           imp_arp_arpout(struct imp_device *imp, in_addr_T ipaddr);
+struct arp_entry * imp_arp_lookup(struct imp_device *imp, in_addr_T ipaddr);
+void           imp_packet_out(struct imp_device *imp, ETH_PACK *packet);
+void           imp_packet_debug(struct imp_device *imp, const char *action, ETH_PACK *packet);
+void           imp_write(struct imp_device *imp, ETH_PACK *packet);
+void           imp_do_dhcp_client(struct imp_device *imp, ETH_PACK *packet);
+void           imp_dhcp_timer(struct imp_device *imp);
+void           imp_dhcp_discover(struct imp_device *imp);
+void           imp_dhcp_request(struct imp_device *imp, in_addr_T dhcpip);
+void           imp_dhcp_release(struct imp_device *imp);
+void           imp_arp_age(struct imp_device *imp);
+t_stat         imp_attach (UNIT * uptr, CONST char * cptr);
+t_stat         imp_detach (UNIT * uptr);
+t_stat         imp_help (FILE *st, DEVICE *dptr, UNIT *uptr, int32 flag, CONST char *cptr);
+const char     *imp_description (DEVICE *dptr);
+static char    *ipv4_inet_ntoa(struct in_addr ip);
+static int     ipv4_inet_aton(const char *str, struct in_addr *inp);
+
+
+int       imp_mpx_lvl = 0;
+double    last_coni;
+
+UNIT imp_unit[] = {
+    {UDATA(imp_srv,     UNIT_IDLE+UNIT_ATTABLE+UNIT_DHCP, 0)},  /* 0 */
+    {UDATA(imp_eth_srv, UNIT_IDLE+UNIT_DIS,     0)},  /* 0 */
+    {UDATA(imp_tim_srv, UNIT_IDLE+UNIT_DIS,     0)},  /* 0 */
+};
+DIB imp_dib = {IMP_DEVNUM, 1, &imp_devio, 
+#if KL
+        &imp_devirq,
+#else
+        NULL
+#endif
+};
+
+MTAB imp_mod[] = {
+    { MTAB_XTD|MTAB_VDV|MTAB_VALR|MTAB_NC, 0, "MAC", "MAC=xx:xx:xx:xx:xx:xx",
+      &imp_set_mac, &imp_show_mac, NULL, "MAC address" },
+    { MTAB_XTD|MTAB_VDV|MTAB_VALR, 0, "MPX", "MPX",
+      &imp_set_mpx, &imp_show_mpx, NULL, "ITS Interrupt Channel #"},
+    { MTAB_XTD|MTAB_VDV|MTAB_VALR, 0, "IP", "IP=ddd.ddd.ddd.ddd/dd",
+      &imp_set_ip, &imp_show_ip, NULL, "IP address" },
+    { MTAB_XTD|MTAB_VDV|MTAB_VALR, 0, "GW", "GW=ddd.ddd.ddd.ddd",
+      &imp_set_gwip, &imp_show_gwip, NULL, "Gateway address" },
+    { MTAB_XTD|MTAB_VDV|MTAB_VALR, 0, "HOST", "HOST=ddd.ddd.ddd.ddd",
+      &imp_set_hostip, &imp_show_hostip, NULL, "HOST IP address" },
+    { MTAB_XTD|MTAB_VDV|MTAB_NMO, 0, "ETH", NULL, NULL,
+      &eth_show, NULL, "Display attachedable devices" },
+    { UNIT_DHCP, 0, NULL, "NODHCP", NULL, NULL, NULL,
+           "Don't aquire address from DHCP"},
+    { UNIT_DHCP, UNIT_DHCP, "DHCP", "DHCP", NULL, NULL, NULL,
+           "Use DHCP to set IP address"},
+    { MTAB_XTD|MTAB_VDV, 0, "DHCPIP", NULL,
+      NULL, &imp_show_dhcpip, NULL, "DHCP info" },
+    { UNIT_DTYPE, (TYPE_MIT << UNIT_V_DTYPE), "MIT", "MIT", NULL, NULL,  NULL,
+           "ITS/MIT style interface"},
+    { UNIT_DTYPE, (TYPE_BBN << UNIT_V_DTYPE), "BBN", "BBN", NULL, NULL,  NULL,
+           "Tenex/BBN style interface"},
+    { UNIT_DTYPE, (TYPE_WAITS << UNIT_V_DTYPE), "WAITS", "WAITS", NULL, NULL,  NULL,
+           "WAITS style interface"},
+    { MTAB_XTD|MTAB_VDV|MTAB_NMO, 0, "ARP", NULL,
+      NULL, &imp_show_arp, NULL, "ARP IP address->MAC address table" },
+    { MTAB_XTD|MTAB_VDV|MTAB_VALR, 0, NULL, "ARP=ddd.ddd.ddd.ddd=XX:XX:XX:XX:XX:XX",
+      &imp_set_arp, NULL, NULL, "Create a static ARP Entry" },
+    { 0 }
+    };
+
+/* Simulator debug controls */
+DEBTAB              imp_debug[] = {
+    {"CMD", DEBUG_CMD, "Show command execution to devices"},
+    {"DATA", DEBUG_DATA, "Show data transfers"},
+    {"DETAIL", DEBUG_DETAIL, "Show details about device"},
+    {"EXP", DEBUG_EXP, "Show exception information"},
+    {"CONI", DEBUG_CONI, "Show coni instructions"},
+    {"CONO", DEBUG_CONO, "Show coni instructions"},
+    {"DATAIO", DEBUG_DATAIO, "Show datai and datao instructions"},
+    {"IRQ", DEBUG_IRQ, "Show IRQ requests"},
+#define DEBUG_DHCP (DEBUG_IRQ<<1)
+    {"DHCP", DEBUG_DHCP, "Show DHCP activities"},
+#define DEBUG_ARP (DEBUG_DHCP<<1)
+    {"ARP", DEBUG_ARP, "Show ARP activities"},
+#define DEBUG_TCP (DEBUG_ARP<<1)
+    {"TCP", DEBUG_TCP, "Show TCP packet activities"},
+#define DEBUG_UDP (DEBUG_TCP<<1)
+    {"UDP", DEBUG_UDP, "Show UDP packet activities"},
+#define DEBUG_ICMP (DEBUG_UDP<<1)
+    {"ICMP", DEBUG_ICMP, "Show ICMP packet activities"},
+#define DEBUG_ETHER (DEBUG_ICMP<<1)
+    {"ETHER", DEBUG_ETHER, "Show ETHER activities"},
+    {0, 0}
+};
+
+REG                 imp_reg[] = {
+    {BRDATA(DATA, &imp_data, 16, 8, sizeof(struct imp_device)), REG_HRO},
+    {0}
+};
+
+DEVICE imp_dev = {
+    "IMP", imp_unit, imp_reg, imp_mod,
+    3, 8, 0, 1, 8, 36,
+    NULL, NULL, &imp_reset, NULL, &imp_attach, &imp_detach,
+    &imp_dib, DEV_DISABLE | DEV_DIS | DEV_DEBUG, 0, imp_debug,
+    NULL, NULL, &imp_help, NULL, NULL, &imp_description
+};
+#define IMP_OCHN     0000007
+#define IMP_ICHN     0000070
+#define IMP_ECHN     0000700
+
+static void check_interrupts (UNIT *uptr)
+{
+    clr_interrupt (DEVNUM);
+
+    if ((uptr->STATUS & (IMPERR | IMPIC)) == IMPERR)
+        set_interrupt(DEVNUM, imp_data.pia >> 6);
+    if ((uptr->STATUS & (IMPR | IMPIC)) == (IMPR | IMPIC))
+        set_interrupt(DEVNUM, imp_data.pia >> 6);
+    if ((uptr->STATUS & (IMPHER | IMPIHE)) == IMPHER)
+        set_interrupt(DEVNUM, imp_data.pia >> 6);
+    if (uptr->STATUS & IMPID) {
+        if (uptr->STATUS & IMPLW)
+            set_interrupt(DEVNUM, imp_data.pia);
+        else
+            set_interrupt_mpx(DEVNUM, imp_data.pia, imp_mpx_lvl);
+    }
+    if (uptr->STATUS & IMPOD)
+       set_interrupt_mpx(DEVNUM, imp_data.pia >> 3, imp_mpx_lvl + 1);
+}
+
+t_stat imp_devio(uint32 dev, uint64 *data)
+{
+    DEVICE *dptr = &imp_dev;
+    UNIT   *uptr = imp_unit;
+
+    switch(dev & 07) {
+    case CONO:
+        sim_debug(DEBUG_CONO, dptr, "IMP %03o CONO %06o PC=%o\n", dev,
+                 (uint32)*data, PC);
+        switch (GET_DTYPE(uptr->flags)) {
+        case TYPE_MIT:
+             imp_data.pia = *data & 7;
+             imp_data.pia = (imp_data.pia << 6) | (imp_data.pia << 3) | imp_data.pia;
+             if (*data & IMPIDC) /* Clear input done. */
+                 uptr->STATUS &= ~IMPID;
+             if (*data & IMI32S) /* Set 32-bit input. */
+                 uptr->STATUS |= IMPI32;
+             if (*data & IMI32C) /* Clear 32-bit input */
+                 uptr->STATUS &= ~IMPI32;
+             if (*data & IMPODC) /* Clear output done. */
+                 uptr->STATUS &= ~IMPOD;
+             if (*data & IMO32C) /* Clear 32-bit output. */
+                 uptr->STATUS &= ~IMPO32;
+             if (*data & IMO32S) /* Set 32-bit output. */
+                 uptr->STATUS |= IMPO32;
+             if (*data & IMPODS) /* Set output done. */
+                 uptr->STATUS |= IMPOD;
+             if (*data & IMPIR) { /* Enable interrupt on IMP ready. */
+                 uptr->STATUS |= IMPIC;
+                 uptr->STATUS &= ~IMPERR;
+             }
+             if (*data & IMPHEC) { /* Clear host error. */
+                 /* Only if there has been a CONI lately. */
+                 if (last_coni - sim_gtime() < CONI_TIMEOUT)
+                     uptr->STATUS &= ~IMPHER;
+             }
+             if (*data & IMIIHE) /* Inhibit interrupt on host error. */
+                 uptr->STATUS |= IMPIHE;
+             if (*data & IMPLHW) /* Last host word. */
+                 uptr->STATUS |= IMPLHW;
+             check_interrupts(uptr);
+             break;
+        case TYPE_BBN:
+             break;
+        case TYPE_WAITS:
+             if (*data & IMP_ODPIEN) {
+                 imp_data.pia &= ~07;
+                 imp_data.pia |= *data & 07;
+                 uptr->STATUS &= ~(IMPO32|IMPLHW|IMPOD);
+                 if (*data & IMP_O32)
+                     uptr->STATUS |= IMPO32;
+             }
+             if (*data & IMP_IDPIEN) {
+                 imp_data.pia &= ~070;
+                 imp_data.pia |= (*data & 07) << 3;
+                 uptr->STATUS &= ~(IMPI32|IMPID);
+                 if (*data & IMP_I32)
+                     uptr->STATUS |= IMPI32;
+             }
+             if (*data & IMP_IEPIEN) {
+                 imp_data.pia &= ~0700;
+                 imp_data.pia |= (*data & 07) << 6;
+             }
+             if (*data & IMP_FINO) {
+                 if (uptr->STATUS & IMPOD) {
+                     imp_send_packet (&imp_data, uptr->OPOS >> 3);
+                     /* Allow room for ethernet header for later */
+                     memset(imp_data.sbuffer, 0, ETH_FRAME_SIZE);
+                     uptr->OPOS = 0;
+                     uptr->STATUS &= ~(IMPLHW);
+                 } else 
+                     uptr->STATUS |= IMPLHW;
+             }
+             if (*data & IMP_STROUT)
+                 uptr->STATUS &= ~(IMPOD|IMPLHW);
+             if (*data & IMP_CLRWT) { /* Not sure about this yet. */
+                 uptr->STATUS &= ~IMPID;
+             }
+             if (*data & IMP_CLRST)   /* Not sure about this yet. */
+                 uptr->STATUS &= ~IMPID;
+             if (*data & IMP_STRIN) {
+                 uptr->STATUS &= ~IMPID;
+                 uptr->ILEN = 0;
+             }
+             check_interrupts(uptr);
+             break;
+        }
+        break;
+    case CONI:
+        switch (GET_DTYPE(uptr->flags)) {
+        case TYPE_MIT:
+             last_coni = sim_gtime();
+             *data = (uint64)(uptr->STATUS | (imp_data.pia & 07));
+             break;
+        case TYPE_BBN:
+             break;
+        case TYPE_WAITS:
+             *data = (uint64)(imp_data.pia & 0777);
+             if (uptr->STATUS & IMPOD)
+                 *data |= IMP_ODONE;
+             if (uptr->STATUS & IMPID)
+                 *data |= IMP_IDONE;
+             if (uptr->STATUS & IMPR)
+                 *data |= IMP_RDY;
+             if (uptr->STATUS & IMPLW)
+                 *data |= IMP_IEND;
+             if (uptr->STATUS & (IMPERR|IMPHER))
+                 *data |= IMP_ERR;
+             break;
+        }
+        sim_debug(DEBUG_CONI, dptr, "IMP %03o CONI %012llo PC=%o\n", dev,
+                           *data, PC);
+        break;
+    case DATAO:
+        uptr->STATUS |= IMPOB;
+        uptr->STATUS &= ~IMPOD;
+        imp_data.obuf = *data;
+        imp_data.obits = (uptr->STATUS & IMPO32) ? 32 : 36;
+        sim_debug(DEBUG_DATAIO, dptr, "IMP %03o DATO %012llo %d %08x PC=%o\n",
+                 dev, *data, imp_data.obits, (uint32)(*data >> 4), PC);
+        sim_activate(uptr, 100);
+        break;
+    case DATAI:
+        *data = imp_data.ibuf;
+        uptr->STATUS &= ~(IMPID|IMPLW);
+        sim_debug(DEBUG_DATAIO, dptr, "IMP %03o DATI %012llo %08x PC=%o\n",
+                 dev, *data, (uint32)(*data >> 4), PC);
+        if (uptr->ILEN != 0)
+            uptr->STATUS |= IMPIB;
+        sim_activate(uptr, 100);
+        break;
+    }
+
+    check_interrupts (uptr);
+    return SCPE_OK;
+}
+
+#if KL
+/* Handle KL style interrupt vectors for ITS */
+t_addr
+imp_devirq(uint32 dev, t_addr addr) {
+    if ((cpu_unit[0].flags & UNIT_ITSPAGE) != 0 && (imp_data.pia & 7) == 1) {
+        if (imp_unit[0].STATUS & IMPID && (imp_unit[0].STATUS & IMPLW) == 0)
+            return 070|RSIGN;
+        if (imp_unit[0].STATUS & IMPOD)
+            return 072|RSIGN;
+    }
+    return  addr;
+}
+#endif
+
+t_stat imp_srv(UNIT * uptr)
+{
+    DEVICE *dptr = find_dev_from_unit(uptr);
+    int     i;
+    int     l;
+
+    if (uptr->STATUS & IMPOB && imp_data.sendq == NULL) {
+        if (imp_data.obits == 32)
+           imp_data.obuf >>= 4;
+        for (i = imp_data.obits - 1; i >= 0; i--) {
+            imp_data.sbuffer[uptr->OPOS>>3] |=
+                  ((imp_data.obuf >> i) & 1) << (7-(uptr->OPOS & 7));
+            uptr->OPOS++;
+        }
+        if (uptr->STATUS & IMPLHW) {
+            imp_send_packet (&imp_data, uptr->OPOS >> 3);
+            /* Allow room for ethernet header for later */
+            memset(imp_data.sbuffer, 0, ETH_FRAME_SIZE);
+            uptr->OPOS = 0;
+            uptr->STATUS &= ~IMPLHW;
+        }
+        uptr->STATUS &= ~IMPOB;
+        uptr->STATUS |= IMPOD;
+        check_interrupts (uptr);
+    }
+    if (uptr->STATUS & IMPIB) {
+        uptr->STATUS &= ~(IMPIB|IMPLW);
+        imp_data.ibuf = 0;
+        l = (uptr->STATUS & IMPI32) ? 4 : 0;
+        for (i = 35; i >= l; i--) {
+             if ((imp_data.rbuffer[uptr->IPOS>>3] >> (7-(uptr->IPOS & 7))) & 1)
+                 imp_data.ibuf |= ((uint64)1) << i;
+             uptr->IPOS++;
+             if (uptr->IPOS > uptr->ILEN) {
+                uptr->STATUS |= IMPLW;
+                uptr->ILEN = 0;
+                break;
+             }
+        }
+        uptr->STATUS |= IMPID;
+        check_interrupts (uptr);
+    }
+    if (uptr->ILEN == 0 && (uptr->STATUS & (IMPIB|IMPID)) == 0)
+        imp_packet_in(&imp_data);
+    return SCPE_OK;
+}
+
+void
+ip_checksum(uint8 *chksum, uint8 *ptr, int len)
+{
+   /*
+    * Compute Internet Checksum for "count" bytes
+    *         beginning at location "addr".
+    */
+   int32  sum = 0;
+
+   while( len > 1 )  {
+      /*  This is the inner loop */
+      sum += (ptr[0]<<8)+ptr[1];
+      ptr+=2;
+      len -= 2;
+   }
+
+   /*  Add left-over byte, if any */
+   if( len > 0 )
+      sum += ptr[0]<<8;
+
+    /*  Fold 32-bit sum to 16 bits */
+    while (sum>>16)
+       sum = (sum & 0xffff) + (sum >> 16);
+    sum=(~sum & 0xffff);
+    chksum[0]=(sum>>8) & 0xff;
+    chksum[1]=sum & 0xff;
+}
+
+
+/*
+ * Update the checksum based on code from RFC1631
+ */
+void
+checksumadjust(uint8 *chksum, uint8 *optr,
+   int olen, uint8 *nptr, int nlen)
+   /* assuming: unsigned char is 8 bits, long is 32 bits.
+     - chksum points to the chksum in the packet
+     - optr points to the old data in the packet
+     - nptr points to the new data in the packet
+     - even number of octets updated.
+   */
+{
+    int32 sum, old, new_sum;
+    sum=(chksum[0]<<8)+chksum[1];
+    sum=(~sum & 0xffff);
+    while (olen > 1) {
+        old=(optr[0]<<8)+optr[1];
+        optr+=2;
+        sum-=old & 0xffff;
+        if (sum<=0) { sum--; sum&=0xffff; }
+        olen-=2;
+    }
+    if (olen > 0) {
+        old=optr[0]<<8;
+        sum-=old & 0xffff;
+        if (sum<=0) { sum--; sum&=0xffff; }
+    }
+    while (nlen > 1) {
+        new_sum=(nptr[0]<<8)+nptr[1];
+        nptr+=2;
+        sum+=new_sum & 0xffff;
+        if (sum & 0x10000) { sum++; sum&=0xffff; }
+        nlen-=2;
+    }
+    if (nlen > 0) {
+        new_sum=(nptr[0]<<8);
+        sum+=new_sum & 0xffff;
+        if (sum & 0x10000) { sum++; sum&=0xffff; }
+    }
+    sum=(~sum & 0xffff);
+    chksum[0]=sum>>8;
+    chksum[1]=sum & 0xff;
+}
+
+t_stat imp_eth_srv(UNIT * uptr)
+{
+    sim_clock_coschedule(uptr, 1000);              /* continue poll */
+
+    imp_timer_task(&imp_data);
+    if (uptr->ILEN == 0 && (uptr->STATUS & (IMPIB|IMPID)) == 0)
+        imp_packet_in(&imp_data);
+
+    if (imp_data.init_state >= 3 && imp_data.init_state < 6) {
+       if (imp_unit[0].flags & UNIT_DHCP && 
+           imp_data.dhcp_state != DHCP_STATE_BOUND && 
+           imp_data.dhcp_state != DHCP_STATE_REBINDING &&
+           imp_data.dhcp_state != DHCP_STATE_RENEWING)
+           return SCPE_OK;
+       sim_debug(DEBUG_DETAIL, &imp_dev, "IMP init Nop %d\n",
+                 imp_data.init_state);
+       if (imp_unit[0].ILEN == 0) {
+              /* Queue up a nop packet */
+              imp_data.rbuffer[0] = 0x4;
+#if 0
+              imp_data.rbuffer[0] = 0xf;
+              imp_data.rbuffer[3] = 4;
+#endif
+              imp_unit[0].STATUS |= IMPIB;
+              imp_unit[0].IPOS = 0;
+              imp_unit[0].ILEN = 12*8;
+              imp_data.init_state++;
+              sim_debug(DEBUG_DETAIL, &imp_dev, "IMP Send Nop %d\n",
+                       imp_data.init_state);
+              check_interrupts (&imp_unit[0]);
+              sim_activate(&imp_unit[0], 100);
+        }
+    }
+    return SCPE_OK;
+}
 -
-void
-imp_timer_task(struct imp_device *imp)
-{
-    struct imp_packet  *nq = NULL;                /* New send queue */
-    int                 n;
-
-    /* Scan through adjusted ports and remove old ones */
-    for (n = 0; n < 64; n++) {
-        if (imp->port_map[n].cls_tim > 0) {
-            if (--imp->port_map[n].cls_tim == 0) {
-                imp->port_map[n].dport = 0;
-                imp->port_map[n].sport = 0;
-                imp->port_map[n].adj = 0;
-            }
-        }
-    }
-
-    /* Scan the send queue and see if any packets have timed out */
-    while (imp->sendq != NULL) {
-         struct imp_packet *temp = imp->sendq;
-         imp->sendq = temp->next;
-
-         if (--temp->life == 0) {
-            imp_free_packet(imp, temp);
-            sim_debug(DEBUG_DETAIL, &imp_dev,
-                        "IMP packet timed out %08x\n", temp->dest);
-         } else {
-            /* Not yet, put back on queue */
-            temp->next = nq;
-            nq = temp;
-         }
-     }
-     imp->sendq = nq;
-}
-
-t_stat imp_tim_srv(UNIT * uptr)
-{
-    sim_activate_after(uptr, 1000000);              /* come back once per second */
-
-    imp_dhcp_timer(&imp_data);
-    imp_arp_age(&imp_data);
-    return SCPE_OK;
-}
+
+void
+imp_timer_task(struct imp_device *imp)
+{
+    struct imp_packet  *nq = NULL;                /* New send queue */
+    int                 n;
+
+    /* Scan through adjusted ports and remove old ones */
+    for (n = 0; n < 64; n++) {
+        if (imp->port_map[n].cls_tim > 0) {
+            if (--imp->port_map[n].cls_tim == 0) {
+                imp->port_map[n].dport = 0;
+                imp->port_map[n].sport = 0;
+                imp->port_map[n].adj = 0;
+            }
+        }
+    }
+
+    /* Scan the send queue and see if any packets have timed out */
+    while (imp->sendq != NULL) {
+         struct imp_packet *temp = imp->sendq;
+         imp->sendq = temp->next;
+
+         if (--temp->life == 0) {
+            imp_free_packet(imp, temp);
+            sim_debug(DEBUG_DETAIL, &imp_dev,
+                        "IMP packet timed out %08x\n", temp->dest);
+         } else {
+            /* Not yet, put back on queue */
+            temp->next = nq;
+            nq = temp;
+         }
+     }
+     imp->sendq = nq;
+}
+
+t_stat imp_tim_srv(UNIT * uptr)
+{
+    sim_activate_after(uptr, 1000000);              /* come back once per second */
+
+    imp_dhcp_timer(&imp_data);
+    imp_arp_age(&imp_data);
+    return SCPE_OK;
+}
 -
-void
-imp_packet_in(struct imp_device *imp)
-{
-   ETH_PACK                read_buffer;
-   struct imp_eth_hdr     *hdr;
-   int                     type;
-   int                     n;
-   int                     pad;
-
-   if (eth_read (&imp_data.etherface, &read_buffer, NULL) <= 0) {
-       /* Any pending packet notifications? */
-       if (imp->rfnm_count != 0) {
-           /* Create RFNM packet */
-           memset(&imp->rbuffer[0], 0, 256);
-           imp->rbuffer[0] = 0xf;
-           imp->rbuffer[3] = 4;
-           imp_unit[0].STATUS |= IMPIB;
-           imp_unit[0].IPOS = 0;
-           imp_unit[0].ILEN = 12*8;
-           if (!sim_is_active(&imp_unit[0]))
-               sim_activate(&imp_unit[0], 100);
-           imp->rfnm_count--;
-       }
-       return;
-   }
-   imp_packet_debug(imp, "Received", &read_buffer);
-   hdr = (struct imp_eth_hdr *)(&read_buffer.msg[0]);
-   type = ntohs(hdr->type);
-   if (type == ETHTYPE_ARP) {
-       imp_arp_arpin(imp, &read_buffer);
-   } else if (type == ETHTYPE_IP) {
-       struct ip           *ip_hdr =
-              (struct ip *)(&read_buffer.msg[sizeof(struct imp_eth_hdr)]);
-       /* Process DHCP is this is IP broadcast */
-       if (ip_hdr->ip_dst == broadcast_ipaddr ||
-                memcmp(&hdr->dest, &imp->mac, 6) == 0) {
-           uint8   *payload = (uint8 *)(&read_buffer.msg[sizeof(struct imp_eth_hdr) +
-                                       (ip_hdr->ip_v_hl & 0xf) * 4]);
-           struct udp *udp_hdr = (struct udp *)payload;
-           /* Check for DHCP traffic */
-           if (ip_hdr->ip_p == UDP_PROTO && 
-               ntohs(udp_hdr->udp_dport) == DHCP_UDP_PORT_CLIENT &&
-               ntohs(udp_hdr->udp_sport) == DHCP_UDP_PORT_SERVER) {
-              imp_do_dhcp_client(imp, &read_buffer);
-              return;
-           }
-       }
-       /* Process as IP if it is for us */
-       if (ip_hdr->ip_dst == imp_data.ip || ip_hdr->ip_dst == 0) {
-           /* Add mac address since we will probably need it later */
-           imp_arp_update(imp, ip_hdr->ip_src, &hdr->src, 0);
-           /* Clear beginning of message */
-           memset(&imp->rbuffer[0], 0, 256);
-           imp->rbuffer[0] = 0xf;
-           imp->rbuffer[3] = 0;
-           imp->rbuffer[5] = (ntohl(ip_hdr->ip_src) >> 16) & 0xff;
-           imp->rbuffer[7] = 14;
-           imp->rbuffer[8] = 0233;
-           imp->rbuffer[18] = 0;
-           imp->rbuffer[19] = 0x80;
-           imp->rbuffer[21] = 0x30;
-
-           /* Copy message over */
-           pad = 12 + (imp->padding / 8);
-           n = read_buffer.len;
-           memcpy(&imp->rbuffer[pad], ip_hdr ,n);
-           ip_hdr = (struct ip *)(&imp->rbuffer[pad]);
-            /* Re-point IP header to copy packet */
-            /*
-             * If local IP defined, change destination to ip,
-             * and update checksum
-             */
-           if (ip_hdr->ip_dst == imp_data.ip && imp_data.hostip != 0) {
-               uint8   *payload = (uint8 *)(&imp->rbuffer[pad +
-                                           (ip_hdr->ip_v_hl & 0xf) * 4]);
-               uint16   chk = ip_hdr->ip_sum;
-               /* If TCP packet update the TCP checksum */
-               if (ip_hdr->ip_p == TCP_PROTO) {
-                   struct tcp *tcp_hdr = (struct tcp *)payload;
-                   uint16       dport = ntohs(tcp_hdr->tcp_dport);
-                   uint16       sport = ntohs(tcp_hdr->tcp_sport);
-                   int          thl = ((ntohs(tcp_hdr->flags) >> 12) & 0xf) * 4;
-                   int          hl = (ip_hdr->ip_v_hl & 0xf) * 4;
-                   uint8       *tcp_payload = &imp->rbuffer[
-                            sizeof(struct imp_eth_hdr) + hl + thl];
-                   checksumadjust((uint8 *)&tcp_hdr->chksum,
-                              (uint8 *)(&ip_hdr->ip_dst), sizeof(in_addr_T),
-                              (uint8 *)(&imp_data.hostip), sizeof(in_addr_T));
-                   if ((ntohs(tcp_hdr->flags) & 0x10) != 0) {
-                       for (n = 0; n < 64; n++) {
-                           if (imp->port_map[n].sport == sport &&
-                               imp->port_map[n].dport == dport) {
-                               /* Check if SYN */
-                               if (ntohs(tcp_hdr->flags) & 02) {
-                                   imp->port_map[n].sport = 0;
-                                   imp->port_map[n].dport = 0;
-                                   imp->port_map[n].adj = 0;
-                               } else {
-                                   uint32   new_seq = ntohl(tcp_hdr->ack);
-                                   if (new_seq > imp->port_map[n].lseq) {
-                                       new_seq = htonl(new_seq - imp->port_map[n].adj);
-                                       checksumadjust((uint8 *)&tcp_hdr->chksum,
-                                               (uint8 *)(&tcp_hdr->ack), 4,
-                                               (uint8 *)(&new_seq), 4);
-                                       tcp_hdr->ack = new_seq;
-                                   }
-                               }
-                               if (ntohs(tcp_hdr->flags) & 01)
-                                   imp->port_map[n].cls_tim = 100;
-                               break;
-                           }
-                       }
-                    }
-                    /* Check if recieving to FTP */
-                    if (sport == 21 && strncmp((CONST char *)&tcp_payload[0], "PORT ", 5) == 0) {
-                        /* We need to translate the IP address to new port number. */
-                        int     l = ntohs(ip_hdr->ip_len) - thl - hl;
-                        uint32  nip = ntohl(imp->hostip);
-                        int     nlen;
-                        int     i;
-                        char    port_buffer[100];
-                        struct udp_hdr     udp_hdr;
-                       /* Count out 4 commas */
-                       for (i = nlen = 0; i < l && nlen < 4; i++) {
-                          if (tcp_payload[i] == ',')
-                             nlen++;
-                       }
-                       nlen = sprintf(port_buffer, "PORT %d,%d,%d,%d,",
-                            (nip >> 24) & 0xFF, (nip >> 16) & 0xFF,
-                            (nip >> 8) & 0xFF, nip & 0xff);
-                       /* Copy over rest of string */
-                       while(i < l) {
-                           port_buffer[nlen++] = tcp_payload[i++];
-                       }
-                       port_buffer[nlen] = '\0';
-                       memcpy(tcp_payload, port_buffer, nlen);
-                       /* Check if we need to update the sequence numbers */
-                       if (nlen != l && (ntohs(tcp_hdr->flags) & 02) == 0) {
-                           int n = -1;
-                           /* See if we need to change the sequence number */
-                           for (i = 0; i < 64; i++) {
-                               if (imp->port_map[i].sport == sport &&
-                                   imp->port_map[i].dport == dport) {
-                                   n = i;
-                                   break;
-                               }
-                               if (n < 0 && imp->port_map[i].dport == 0)
-                                   n = 0;
-                           }
-                           if (n >= 0) {
-                               imp->port_map[n].dport = dport;
-                               imp->port_map[n].sport = sport;
-                               imp->port_map[n].adj += nlen - l;
-                               imp->port_map[n].cls_tim = 0;
-                               imp->port_map[n].lseq = ntohl(tcp_hdr->seq);
-                           }
-                       }
-                       /* Now we need to update the checksums */
-                       tcp_hdr->chksum = 0;
-                       ip_hdr->ip_len = htons(nlen + thl + hl);
-                       ip_checksum((uint8 *)&tcp_hdr->chksum, (uint8 *)tcp_hdr,
-                               nlen + thl);
-                       udp_hdr.ip_src = ip_hdr->ip_src;
-                       udp_hdr.ip_dst = imp->hostip;
-                       udp_hdr.zero = 0;
-                       udp_hdr.proto = TCP_PROTO;
-                       udp_hdr.hlen = htons(nlen + thl);
-                       checksumadjust((uint8 *)&tcp_hdr->chksum, (uint8 *)(&udp_hdr), 0,
-                            (uint8 *)(&udp_hdr), sizeof(udp_hdr));
-                       ip_hdr->ip_sum = 0;
-                       ip_checksum((uint8 *)(&ip_hdr->ip_sum), (uint8 *)ip_hdr, 20);
-                   }
-               /* Check if UDP */
-               } else if (ip_hdr->ip_p == UDP_PROTO) {
-                    struct udp *udp_hdr = (struct udp *)payload;
-                    if (ip_hdr->ip_p == UDP_PROTO &&
-                        htons(udp_hdr->udp_dport) == DHCP_UDP_PORT_CLIENT &&
-                        htons(udp_hdr->udp_sport) == DHCP_UDP_PORT_SERVER) {
-                        imp_do_dhcp_client(imp, &read_buffer);
-                        return;
-                    }
-                    checksumadjust((uint8 *)&udp_hdr->chksum,
-                              (uint8 *)(&ip_hdr->ip_src), sizeof(in_addr_T),
-                              (uint8 *)(&imp_data.hostip), sizeof(in_addr_T));
-               /* Lastly check if ICMP */
-               } else if (ip_hdr->ip_p == ICMP_PROTO) {
-                    struct icmp *icmp_hdr = (struct icmp *)payload;
-                    if ((icmp_hdr->type != 0) &&   /*     Not Echo Reply */
-                        (icmp_hdr->type != 8))     /* and Not Echo */
-                        checksumadjust((uint8 *)&icmp_hdr->chksum,
-                                  (uint8 *)(&ip_hdr->ip_src), sizeof(in_addr_T),
-                                  (uint8 *)(&imp_data.hostip), sizeof(in_addr_T));
-               }
-               checksumadjust((uint8 *)&ip_hdr->ip_sum,
-                            (uint8 *)(&ip_hdr->ip_dst), sizeof(in_addr_T),
-                            (uint8 *)(&imp_data.hostip), sizeof(in_addr_T));
-               ip_hdr->ip_dst = imp_data.hostip;
-           }
-           /* If we are not initializing queue it up for host */
-           if (imp_data.init_state >= 6) {
-               n = pad + ntohs(ip_hdr->ip_len);
-               imp_unit[0].STATUS |= IMPIB;
-               imp_unit[0].IPOS = 0;
-               imp_unit[0].ILEN = n*8;
-           }
-           if (!sim_is_active(&imp_unit[0]))
-               sim_activate(&imp_unit[0], 100);
-       }
-         /* Otherwise just ignore it */
-   }
-}
-
-void
-imp_send_packet (struct imp_device *imp, int len)
-{
-    ETH_PACK   write_buffer;
-    int        i;
-    UNIT      *uptr = &imp_unit[1];
-    int        n;
-    int        st;
-    int        lk;
-    int        mt;
-
-    lk = 0;
-    n = len;
-    switch (imp->sbuffer[0] & 0xF) {
-    default:
-       /* Send back invalid leader message */
-       sim_printf("Invalid header\n");
-       return;
-    case 0x0:
-       mt = 0;
-       st = imp->sbuffer[3] & 0xf;
-       lk = 0233;
-       break;
-    case 0x4:
-       mt = 4;
-       st = imp->sbuffer[3] & 0xf;
-       break;
-    case 0xf:
-       st = imp->sbuffer[9] & 0xf;
-       lk = imp->sbuffer[8];
-       mt = imp->sbuffer[3];
-       n = (imp->sbuffer[10] << 8) + (imp->sbuffer[11]);
-       break;
-    }
-    sim_debug(DEBUG_DETAIL, &imp_dev,
-        "IMP packet Type=%d ht=%d dh=%d imp=%d lk=%d %d st=%d Len=%d\n",
-         imp->sbuffer[3], imp->sbuffer[4], imp->sbuffer[5],
-         (imp->sbuffer[6] * 256) + imp->sbuffer[7],
-         lk, imp->sbuffer[9] >> 4, st, n);
-    switch(mt) {
-    case 0:      /* Regular packet */
-           switch(st) {
-           case 0: /* Regular */
-           case 1: /* Refusable */
-                  if (lk == 0233) {
-                     i = 12 + (imp->padding / 8);
-                     n = len - i;
-                     memcpy(&write_buffer.msg[sizeof(struct imp_eth_hdr)],
-                            &imp->sbuffer[i], n);
-                     write_buffer.len = n+sizeof(struct imp_eth_hdr);
-                     imp_packet_out(imp, &write_buffer);
-                  }
-                  break;
-           case 2: /* Getting ready */
-           case 3: /* Uncontrolled */
-           default:
-                  break;
-           }
-           break;
-    case 1:      /* Error */
-           break;
-    case 2:      /* Host going down */
-fprintf(stderr, "IMP: Host shutdown\n\r");
-           break;
-    case 4:      /* Nop */
-           if (imp->init_state < 3)
-              imp->init_state++;
-           imp->padding = st * 16;
-           sim_debug(DEBUG_DETAIL, &imp_dev,
-                        "IMP recieve Nop %d padding= %d\n",
-                         imp->init_state, imp->padding);
-           sim_activate(uptr, tmxr_poll); /* Start reciever task */
-           break;
-    case 8:      /* Error with Message */
-           break;
-    default:
-           break;
-    }
-    return;
-}
-
-/*
- * Check if this packet can be sent to given IP.
- * If it can we fill in the mac address and return false.
- * If we can't we need to queue up and send a ARP packet and return true.
- */
-void
-imp_packet_out(struct imp_device *imp, ETH_PACK *packet) {
-    struct ip_hdr     *pkt = (struct ip_hdr *)(&packet->msg[0]);
-    struct imp_packet *send;
-    struct arp_entry  *tabptr;
-    in_addr_T          ipaddr;
-    int                i;
-
-    /* If local IP defined, change source to ip, and update checksum */
-    if (imp->hostip != 0) {
-       int          hl = (pkt->iphdr.ip_v_hl & 0xf) * 4;
-       uint8        *payload = (uint8 *)(&packet->msg[
-                            sizeof(struct imp_eth_hdr) + hl]);
-       /* If TCP packet update the TCP checksum */
-       if (pkt->iphdr.ip_p == TCP_PROTO) {
-           struct tcp  *tcp_hdr = (struct tcp *)payload;
-           int          thl = ((ntohs(tcp_hdr->flags) >> 12) & 0xf) * 4;
-           uint16       sport = ntohs(tcp_hdr->tcp_sport);
-           uint16       dport = ntohs(tcp_hdr->tcp_dport);
-           uint8       *tcp_payload = &packet->msg[
-                    sizeof(struct imp_eth_hdr) + hl + thl];
-           /* Update pseudo header checksum */
-           checksumadjust((uint8 *)&tcp_hdr->chksum,
-                       (uint8 *)(&pkt->iphdr.ip_src), sizeof(in_addr_T),
-                       (uint8 *)(&imp->ip), sizeof(in_addr_T));
-           /* See if we need to change the sequence number */
-           for (i = 0; i < 64; i++) {
-               if (imp->port_map[i].sport == sport &&
-                   imp->port_map[i].dport == dport) {
-                   /* Check if SYN */
-                   if (ntohs(tcp_hdr->flags) & 02) {
-                       imp->port_map[i].sport = 0;
-                       imp->port_map[i].dport = 0;
-                       imp->port_map[i].adj = 0;
-                   } else {
-                       uint32   new_seq = ntohl(tcp_hdr->seq);
-                       if (new_seq > imp->port_map[i].lseq) {
-                           new_seq = htonl(new_seq + imp->port_map[i].adj);
-                           checksumadjust((uint8 *)&tcp_hdr->chksum,
-                                   (uint8 *)(&tcp_hdr->seq), 4,
-                                   (uint8 *)(&new_seq), 4);
-                           tcp_hdr->seq = new_seq;
-                       }
-                   }
-                   if (ntohs(tcp_hdr->flags) & 01)
-                       imp->port_map[i].cls_tim = 100;
-                   break;
-               }
-           }
-           /* Check if sending to FTP */
-           if (dport == 21 && strncmp((CONST char *)&tcp_payload[0], "PORT ", 5) == 0) {
-               /* We need to translate the IP address to new port number. */
-               int     l = ntohs(pkt->iphdr.ip_len) - thl - hl;
-               uint32  nip = ntohl(imp->ip);
-               int     nlen;
-               char    port_buffer[100];
-               struct udp_hdr     udp_hdr;
-               /* Count out 4 commas */
-               for (i = nlen = 0; i < l && nlen < 4; i++) {
-                  if (tcp_payload[i] == ',')
-                     nlen++;
-               }
-               nlen = sprintf(port_buffer, "PORT %d,%d,%d,%d,",
-                    (nip >> 24) & 0xFF, (nip >> 16) & 0xFF,
-                    (nip >> 8) & 0xFF, nip&0xff);
-               /* Copy over rest of string */
-               while(i < l) {
-                   port_buffer[nlen++] = tcp_payload[i++];
-               }
-               port_buffer[nlen] = '\0';
-               memcpy(tcp_payload, port_buffer, nlen);
-               /* Check if we need to update the sequence numbers */
-               if (nlen != l && (ntohs(tcp_hdr->flags) & 02) == 0) {
-                   int n = -1;
-                   /* See if we need to change the sequence number */
-                   for (i = 0; i < 64; i++) {
-                       if (imp->port_map[i].sport == sport &&
-                           imp->port_map[i].dport == dport) {
-                           n = i;
-                           break;
-                       }
-                       if (n < 0 && imp->port_map[i].dport == 0)
-                           n = 0;
-                   }
-                   if (n >= 0) {
-                       imp->port_map[n].dport = dport;
-                       imp->port_map[n].sport = sport;
-                       imp->port_map[n].adj += nlen - l;
-                       imp->port_map[n].cls_tim = 0;
-                       imp->port_map[n].lseq = ntohl(tcp_hdr->seq);
-                   }
-               }
-               /* Now we need to update the checksums */
-               tcp_hdr->chksum = 0;
-               pkt->iphdr.ip_len = htons(nlen + thl + hl);
-               ip_checksum((uint8 *)&tcp_hdr->chksum, (uint8 *)tcp_hdr,
-                       nlen + thl);
-               udp_hdr.ip_src = imp->ip;
-               udp_hdr.ip_dst = pkt->iphdr.ip_dst;
-               udp_hdr.zero = 0;
-               udp_hdr.proto = TCP_PROTO;
-               udp_hdr.hlen = htons(nlen + thl);
-               checksumadjust((uint8 *)&tcp_hdr->chksum, (uint8 *)(&udp_hdr), 0,
-                    (uint8 *)(&udp_hdr), sizeof(udp_hdr));
-               pkt->iphdr.ip_sum = 0;
-               ip_checksum((uint8 *)(&pkt->iphdr.ip_sum), (uint8 *)&pkt->iphdr, 20);
-               packet->len = nlen + thl + hl +  sizeof(struct imp_eth_hdr);
-           }
-       /* Check if UDP */
-       } else if (pkt->iphdr.ip_p == UDP_PROTO) {
-             struct udp *udp_hdr = (struct udp *)payload;
-             checksumadjust((uint8 *)&udp_hdr->chksum,
-                  (uint8 *)(&pkt->iphdr.ip_src), sizeof(in_addr_T),
-                  (uint8 *)(&imp->ip), sizeof(in_addr_T));
-        /* Lastly check if ICMP */
-       } else if (pkt->iphdr.ip_p == ICMP_PROTO) {
-             struct icmp *icmp_hdr = (struct icmp *)payload;
-             if ((icmp_hdr->type != 0) &&   /*     Not Echo Reply */
-                 (icmp_hdr->type != 8))     /* and Not Echo */
-                 checksumadjust((uint8 *)&icmp_hdr->chksum,
-                      (uint8 *)(&pkt->iphdr.ip_src), sizeof(in_addr_T),
-                      (uint8 *)(&imp->ip), sizeof(in_addr_T));
-       }
-       /* Lastly update the header and IP address */
-       checksumadjust((uint8 *)&pkt->iphdr.ip_sum,
-                 (uint8 *)(&pkt->iphdr.ip_src), sizeof(in_addr_T),
-                 (uint8 *)(&imp->ip), sizeof(in_addr_T));
-       pkt->iphdr.ip_src = imp->ip;
-    }
-
-    /* Try to send the packed */
-    ipaddr = pkt->iphdr.ip_dst;
-    packet->len = sizeof(struct imp_eth_hdr) + ntohs(pkt->iphdr.ip_len);
-    /* Enforce minimum packet size */
-    while (packet->len < 60)
-       packet->msg[packet->len++] = 0;
-
-    /* Check if on our subnet */
-    if ((imp->ip & imp->ip_mask) != (ipaddr & imp->ip_mask))
-        ipaddr = imp->gwip;
-
-    for (i = 0; i < IMP_ARPTAB_SIZE; i++) {
-        tabptr = &imp->arp_table[i];
-        if (ipaddr == tabptr->ipaddr) {
-            memcpy(&pkt->ethhdr.dest, &tabptr->ethaddr, 6);
-            memcpy(&pkt->ethhdr.src, &imp->mac, 6);
-            pkt->ethhdr.type = htons(ETHTYPE_IP);
-            imp_write(imp, packet);
-            imp->rfnm_count++;
-            return;
-         }
-    }
-
-    /* Queue packet for later send */
-    send = imp_get_packet(imp);
-    send->next = imp->sendq;
-    imp->sendq = send;
-    send->packet.len = packet->len;
-    send->life = 1000;
-    send->dest = pkt->iphdr.ip_dst;
-    memcpy(&send->packet.msg[0], pkt, send->packet.len);
-
-    /* We did not find it, so construct and send an ARP packet */
-    imp_arp_arpout(imp, ipaddr);
-}
-
-
-void imp_packet_debug(struct imp_device *imp, const char *action, ETH_PACK *packet) {
-    struct imp_eth_hdr *eth = (struct imp_eth_hdr *)&packet->msg[0];
-    struct arp_hdr     *arp = (struct arp_hdr *)eth;
-    struct ip          *ip = (struct ip *)&packet->msg[sizeof(struct imp_eth_hdr)];
-    struct udp         *udp;
-    struct tcp         *tcp;
-    struct icmp        *icmp;
-    uint8              *payload;
-    struct in_addr     ipaddr;
-    size_t             len;
-    int                flag;
-    char               src_ip[20];
-    char               dst_ip[20];
-    char               src_port[8];
-    char               dst_port[8];
-    char               mac_buf[20];
-    char               flags[64];
-    static struct tcp_flag_bits {
-        const char *name;
-        uint16      bitmask;
-        } bits[] = {
-            {"FIN", TCP_FL_FIN},
-            {"SYN", TCP_FL_SYN},
-            {"RST", TCP_FL_RST},
-            {"PSH", TCP_FL_PSH},
-            {"ACK", TCP_FL_ACK},
-            {"URG", TCP_FL_URG},
-            {NULL, 0}
-        };
-    static const char *icmp_types[] = {
-        "Echo Reply",                                   // Type 0
-        "Type 1 - Unassigned",
-        "Type 2 - Unassigned",
-        "Destination Unreachable",                      // Type 3
-        "Source Quench (Deprecated)",                   // Type 4
-        "Redirect",                                     // Type 5
-        "Type 6 - Alternate Host Address (Deprecated)",
-        "Type 7 - Unassigned",
-        "Echo Request",                                 // Type 8
-        "Router Advertisement",                         // Type 9
-        "Router Selection",                             // Type 10
-        "Time Exceeded",                                // Type 11
-        "Type 12 - Parameter Problem",
-        "Type 13 - Timestamp",
-        "Type 14 - Timestamp Reply",
-        "Type 15 - Information Request (Deprecated)",
-        "Type 16 - Information Reply (Deprecated)",
-        "Type 17 - Address Mask Request (Deprecated)",
-        "Type 18 - Address Mask Reply (Deprecated)",
-        "Type 19 - Reserved (for Security)",
-        "Type 20 - Reserved (for Robustness Experiment)",
-        "Type 21 - Reserved (for Robustness Experiment)",
-        "Type 22 - Reserved (for Robustness Experiment)",
-        "Type 23 - Reserved (for Robustness Experiment)",
-        "Type 24 - Reserved (for Robustness Experiment)",
-        "Type 25 - Reserved (for Robustness Experiment)",
-        "Type 26 - Reserved (for Robustness Experiment)",
-        "Type 27 - Reserved (for Robustness Experiment)",
-        "Type 28 - Reserved (for Robustness Experiment)",
-        "Type 29 - Reserved (for Robustness Experiment)",
-        "Type 30 - Traceroute (Deprecated)",
-        "Type 31 - Datagram Conversion Error (Deprecated)",
-        "Type 32 - Mobile Host Redirect (Deprecated)",
-        "Type 33 - IPv6 Where-Are-You (Deprecated)",
-        "Type 34 - IPv6 I-Am-Here (Deprecated)",
-        "Type 35 - Mobile Registration Request (Deprecated)",
-        "Type 36 - Mobile Registration Reply (Deprecated)",
-        "Type 37 - Domain Name Request (Deprecated)",
-        "Type 38 - Domain Name Reply (Deprecated)",
-        "Type 39 - SKIP (Deprecated)",
-        "Type 40 - Photuris",
-        "Type 41 - ICMP messages utilized by experimental mobility protocols such as Seamoby",
-        "Type 42 - Extended Echo Request",
-        "Type 43 - Extended Echo Reply"
-    };
-
-    if (ntohs(eth->type) == ETHTYPE_ARP) {
-        struct in_addr in_addr;
-        const char *arp_op = (ARP_REQUEST == ntohs(arp->opcode)) ? "REQUEST" : ((ARP_REPLY == ntohs(arp->opcode)) ? "REPLY" : "Unknown");
-        char eth_src[20], eth_dst[20];
-        char arp_shwaddr[20], arp_dhwaddr[20];
-        char arp_sipaddr[20], arp_dipaddr[20];
-
-        if (!(imp_dev.dctrl & DEBUG_ARP))
-            return;
-        eth_mac_fmt(&arp->ethhdr.src, eth_src);
-        eth_mac_fmt(&arp->ethhdr.dest, eth_dst);
-        eth_mac_fmt(&arp->shwaddr, arp_shwaddr);
-        memcpy(&in_addr, &arp->sipaddr, sizeof(in_addr));
-        strlcpy(arp_sipaddr, ipv4_inet_ntoa(in_addr), sizeof(arp_sipaddr));
-        eth_mac_fmt(&arp->dhwaddr, arp_dhwaddr);
-        memcpy(&in_addr, &arp->dipaddr, sizeof(in_addr));
-        strlcpy(arp_dipaddr, ipv4_inet_ntoa(in_addr), sizeof(arp_dipaddr));
-        sim_debug(DEBUG_ARP, &imp_dev,
-            "%s %s EthDst=%s EthSrc=%s shwaddr=%s sipaddr=%s dhwaddr=%s dipaddr=%s\n", 
-            action, arp_op, eth_dst, eth_src, arp_shwaddr, arp_sipaddr, arp_dhwaddr, arp_dipaddr);
-        return;
-    }
-    if (ntohs(eth->type) != ETHTYPE_IP)
-        return;
-    if (!(imp_dev.dctrl & (DEBUG_TCP|DEBUG_UDP|DEBUG_ICMP)))
-        return;
-    memcpy(&ipaddr, &ip->ip_src, sizeof(ipaddr));
-    strlcpy(src_ip, ipv4_inet_ntoa(ipaddr), sizeof(src_ip));
-    memcpy(&ipaddr, &ip->ip_dst, sizeof(ipaddr));
-    strlcpy(dst_ip, ipv4_inet_ntoa(ipaddr), sizeof(dst_ip));
-    payload = (uint8 *)&packet->msg[sizeof(struct imp_eth_hdr) + (ip->ip_v_hl & 0xf) * 4];
-    switch (ip->ip_p) {
-        case UDP_PROTO:
-            udp = (struct udp *)payload;
-            snprintf(src_port, sizeof(src_port), "%d", ntohs(udp->udp_sport));
-            snprintf(dst_port, sizeof(dst_port), "%d", ntohs(udp->udp_dport));
-            sim_debug(DEBUG_UDP, &imp_dev, "%s %d byte packet from %s:%s to %s:%s\n", action,
-                ntohs(udp->len), src_ip, src_port, dst_ip, dst_port);
-            if ((imp_dev.dctrl & DEBUG_DHCP) && 
-                (((ntohs(udp->udp_sport) == DHCP_UDP_PORT_CLIENT) &&
-                  (ntohs(udp->udp_dport) == DHCP_UDP_PORT_SERVER)) || 
-                 ((ntohs(udp->udp_dport) == DHCP_UDP_PORT_CLIENT) &&
-                  (ntohs(udp->udp_sport) == DHCP_UDP_PORT_SERVER)))) {
-                struct dhcp         *dhcp = (struct dhcp *)(payload + sizeof(struct udp));
-                uint8               *opt = &dhcp->options[0];
-
-                sim_debug(DEBUG_DHCP, &imp_dev, "%s XID=%08X", 
-                    (dhcp->op == DHCP_BOOTREQUEST) ? "REQUEST" : 
-                                                     (dhcp->op == DHCP_BOOTREPLY) ? "REPLY" : 
-                                                                                    "??????",
-                    dhcp->xid);
-                if (dhcp->ciaddr) {
-                    memcpy(&ipaddr, &dhcp->ciaddr, sizeof(ipaddr));
-                    sim_debug(DEBUG_DHCP, &imp_dev, ", ciaddr=%s", ipv4_inet_ntoa(ipaddr));
-                    }
-                if (dhcp->yiaddr) {
-                    memcpy(&ipaddr, &dhcp->yiaddr, sizeof(ipaddr));
-                    sim_debug(DEBUG_DHCP, &imp_dev, ", yiaddr=%s", ipv4_inet_ntoa(ipaddr));
-                    }
-                if (dhcp->siaddr) {
-                    memcpy(&ipaddr, &dhcp->siaddr, sizeof(ipaddr));
-                    sim_debug(DEBUG_DHCP, &imp_dev, ", siaddr=%s", ipv4_inet_ntoa(ipaddr));
-                    }
-                if (dhcp->giaddr) {
-                    memcpy(&ipaddr, &dhcp->giaddr, sizeof(ipaddr));
-                    sim_debug(DEBUG_DHCP, &imp_dev, ", giaddr=%s", ipv4_inet_ntoa(ipaddr));
-                    }
-                eth_mac_fmt((ETH_MAC*)&dhcp->chaddr, mac_buf);
-                sim_debug(DEBUG_DHCP, &imp_dev, ", chaddr=%s Options: ", mac_buf);
-                while (*opt != DHCP_OPTION_END) {
-                    int opt_len;
-                    u_long numeric;
-                    static const char  *opr_names[] = {
-                                        "",             "DISCOVER",     "OFFER",        "REQUEST",
-                                        "DECLINE",      "ACK",          "NAK",          "RELEASE",
-                                        "INFORM"
-                                        };
-
-
-                    switch(*opt++) {
-                    case DHCP_OPTION_PAD:
-                          break;
-                    default:
-                          opt_len = *opt++;
-                          opt += opt_len;
-                          break;
-                    case DHCP_OPTION_SUBNET_MASK:
-                          opt_len = *opt++;
-                          memcpy(&ipaddr, opt, 4);
-                          sim_debug(DEBUG_DHCP, &imp_dev, ", mask=%s", ipv4_inet_ntoa(ipaddr));
-                          opt += opt_len;
-                          break;
-                    case DHCP_OPTION_ROUTER:
-                          opt_len = *opt++;
-                          memcpy(&ipaddr, opt, 4);
-                          sim_debug(DEBUG_DHCP, &imp_dev, ", router=%s", ipv4_inet_ntoa(ipaddr));
-                          opt += opt_len;
-                          break;
-                    case DHCP_OPTION_REQUESTED_IP:
-                          opt_len = *opt++;
-                          memcpy(&ipaddr, opt, 4);
-                          sim_debug(DEBUG_DHCP, &imp_dev, ", requested-ip=%s", ipv4_inet_ntoa(ipaddr));
-                          opt += opt_len;
-                          break;
-                    case DHCP_OPTION_LEASE_TIME:
-                          opt_len = *opt++;
-                          memcpy(&numeric, opt, 4);
-                          sim_debug(DEBUG_DHCP, &imp_dev, ", lease-time=%d", ntohl(numeric));
-                          opt += opt_len;
-                          break;
-                    case DHCP_OPTION_T1:
-                          opt_len = *opt++;
-                          memcpy(&numeric, opt, 4);
-                          sim_debug(DEBUG_DHCP, &imp_dev, ", renew-time=%d", ntohl(numeric));
-                          opt += opt_len;
-                          break;
-                    case DHCP_OPTION_T2:
-                          opt_len = *opt++;
-                          memcpy(&numeric, opt, 4);
-                          sim_debug(DEBUG_DHCP, &imp_dev, ", rebind-time=%d", ntohl(numeric));
-                          opt += opt_len;
-                          break;
-                    case DHCP_OPTION_SERVER_ID:
-                          opt_len = *opt++;
-                          memcpy(&ipaddr, opt, 4);
-                          sim_debug(DEBUG_DHCP, &imp_dev, ", server-ip=%s", ipv4_inet_ntoa(ipaddr));
-                          opt += opt_len;
-                          break;
-                    case DHCP_OPTION_MESSAGE_TYPE:
-                          opt_len = *opt++;
-                          sim_debug(DEBUG_DHCP, &imp_dev, "MessageType=%s", opr_names[*opt]);
-                          opt += opt_len;
-                          break;
-                        }
-                    }
-                sim_debug(DEBUG_DHCP, &imp_dev, "\n");
-            } else {
-                if (udp->len && (imp_dev.dctrl & DEBUG_UDP))
-                    sim_data_trace(&imp_dev, imp_unit, payload + sizeof(struct udp), "", 
-                                                       ntohs(udp->len), "", DEBUG_DATA);
-                }
-            break;
-        case TCP_PROTO:
-            tcp = (struct tcp *)payload;
-            snprintf(src_port, sizeof(src_port), "%d", ntohs(tcp->tcp_sport));
-            snprintf(dst_port, sizeof(dst_port), "%d", ntohs(tcp->tcp_dport));
-            strlcpy(flags, "", sizeof(flags));
-            for (flag=0; bits[flag].name; flag++) {
-                if (ntohs(tcp->flags) & bits[flag].bitmask) {
-                    if (*flags)
-                        strlcat(flags, ",", sizeof(flags));
-                    strlcat(flags, bits[flag].name, sizeof(flags));
-                }
-
-            }
-            len = ntohs(ip->ip_len) - ((ip->ip_v_hl & 0xf) * 4 + (ntohs(tcp->flags) >> 12) * 4);
-            sim_debug(DEBUG_TCP, &imp_dev, "%s %s%s %d byte packet from %s:%s to %s:%s\n", action,
-                        flags, *flags ? ":" : "", (int)len, src_ip, src_port, dst_ip, dst_port);
-            if (len && (imp_dev.dctrl & DEBUG_TCP))
-                sim_data_trace(&imp_dev, imp_unit, payload + 4 * (ntohs(tcp->flags) >> 12), "", len, "", DEBUG_DATA);
-            break;
-        case ICMP_PROTO:
-            icmp = (struct icmp *)payload;
-            len = ntohs(ip->ip_len) - (ip->ip_v_hl & 0xf) * 4;
-            sim_debug(DEBUG_ICMP, &imp_dev, "%s %s %d byte packet from %s to %s\n", action,
-                (icmp->type < sizeof(icmp_types)/sizeof(icmp_types[0])) ? icmp_types[icmp->type] : "", (int)len, src_ip, dst_ip);
-            if (len && (imp_dev.dctrl & DEBUG_ICMP))
-                sim_data_trace(&imp_dev, imp_unit, payload + sizeof(struct icmp), "", len, "", DEBUG_DATA);
-            break;
-    }
-}
-
-void imp_write(struct imp_device *imp, ETH_PACK *packet) {
-    imp_packet_debug(imp, "Sending", packet);
-    eth_write(&imp->etherface, packet, NULL);
-}
-
-/*
- * Update the ARP table, first use free entry, else use oldest.
- */
-void
-imp_arp_update(struct imp_device *imp, in_addr_T ipaddr, ETH_MAC *ethaddr, int age)
-{
-    struct arp_entry  *tabptr;
-    int                i;
-    char               mac_buf[20];
-
-    /* Check if entry already in the table. */
-    for (i = 0; i < IMP_ARPTAB_SIZE; i++) {
-        tabptr = &imp->arp_table[i];
-
-        if (tabptr->ipaddr != 0) {
-            if (tabptr->ipaddr == ipaddr) {
-                if (0 != memcmp(&tabptr->ethaddr, ethaddr, sizeof(ETH_MAC))) {
-                    memcpy(&tabptr->ethaddr, ethaddr, sizeof(ETH_MAC));
-                    eth_mac_fmt(ethaddr, mac_buf);
-                    sim_debug(DEBUG_ARP, &imp_dev,
-                              "updating entry for IP %s to %s\n", 
-                              ipv4_inet_ntoa(*((struct in_addr *)&ipaddr)), mac_buf);
-                    }
-                if (tabptr->age != ARP_DONT_AGE)
-                    tabptr->age = age;
-                return;
-            }
-        }
-     }
-
-    /* See if we can find an unused entry. */
-    for (i = 0; i < IMP_ARPTAB_SIZE; i++) {
-        tabptr = &imp->arp_table[i];
-
-        if (tabptr->ipaddr == 0)
-            break;
-    }
-
-    /* If no empty entry search for oldest one. */
-    if (tabptr->ipaddr != 0) {
-        int       fnd = 0;
-        int16     tmpage = 0;
-        for (i = 0; i < IMP_ARPTAB_SIZE; i++) {
-            tabptr = &imp->arp_table[i];
-            if (tabptr->age > tmpage) {
-                tmpage = tabptr->age;
-                fnd = i;
-            }
-        }
-        tabptr = &imp->arp_table[fnd];
-    }
-
-    /* Now save the entry */
-    memcpy(&tabptr->ethaddr, ethaddr, sizeof(ETH_MAC));
-    tabptr->ipaddr = ipaddr;
-    tabptr->age = age;
-    eth_mac_fmt(ethaddr, mac_buf);
-    sim_debug(DEBUG_ARP, &imp_dev,
-              "creating entry for IP %s to %s, initial age=%d\n", 
-              ipv4_inet_ntoa(*((struct in_addr *)&ipaddr)), mac_buf, age);
-}
-
-/*
- * Age arp entries and free up old ones.
- */
-void imp_arp_age(struct imp_device *imp)
-{
-    struct arp_entry  *tabptr;
-    int                i;
-
-    for (i = 0; i < IMP_ARPTAB_SIZE; i++) {
-        tabptr = &imp->arp_table[i];
-        if (tabptr->ipaddr != 0) {      /* active entry? */
-            if (tabptr->age != ARP_DONT_AGE)
-                tabptr->age++;          /* Age it */
-            /* expire too old entries */
-            if (tabptr->age > IMP_ARP_MAX_AGE) {
-                char mac_buf[20];
-
-                eth_mac_fmt(&tabptr->ethaddr, mac_buf);
-                sim_debug(DEBUG_ARP, &imp_dev, 
-                          "discarding ARP entry for IP %s %s after %d seconds\n", 
-                          ipv4_inet_ntoa(*((struct in_addr *)&tabptr->ipaddr)), mac_buf, IMP_ARP_MAX_AGE);
-                memset(tabptr, 0, sizeof(*tabptr));
-            }
-        }
-    }
-}
-
-
-/*
- *  Process incomming ARP packet.
- */
-
-void
-imp_arp_arpin(struct imp_device *imp, ETH_PACK *packet)
-{
-    struct arp_hdr *arp;
-    struct in_addr in_addr;
-    int             op;
-    char            mac_buf[20];
-
-    /* Ignore packet if too short */
-    if (packet->len < sizeof(struct arp_hdr))
-       return;
-    arp = (struct arp_hdr *)(&packet->msg[0]);
-    op = ntohs(arp->opcode);
-    imp_arp_update(imp, arp->sipaddr, &arp->shwaddr, 0);
-
-    switch (op) {
-    case ARP_REQUEST:
-        if (arp->dipaddr == imp->ip) {
-
-           arp->opcode = htons(ARP_REPLY);
-           memcpy(&arp->dhwaddr, &arp->shwaddr, 6);
-           memcpy(&arp->shwaddr, &imp->mac, 6);
-           memcpy(&arp->ethhdr.src, &imp->mac, 6);
-           memcpy(&arp->ethhdr.dest, &arp->dhwaddr, 6);
-
-           arp->dipaddr = arp->sipaddr;
-           arp->sipaddr = imp->ip;
-           arp->ethhdr.type = htons(ETHTYPE_ARP);
-           packet->len = sizeof(struct arp_hdr);
-           imp_write(imp, packet);
-           eth_mac_fmt(&arp->dhwaddr, mac_buf);
-           sim_debug(DEBUG_ARP, &imp_dev, "replied to received request for IP %s from %s\n",
-               ipv4_inet_ntoa(*((struct in_addr *)&imp->ip)), mac_buf);
-         }
-         break;
-
-    case ARP_REPLY:
-        /* Check if this is our address */
-        if (arp->dipaddr == imp->ip) {
-            struct imp_packet  *nq = NULL;                /* New send queue */
-
-            eth_mac_fmt(&arp->shwaddr, mac_buf);
-            memcpy(&in_addr, &arp->sipaddr, sizeof(in_addr));
-            sim_debug(DEBUG_ARP, &imp_dev, "received reply for IP %s as %s\n",
-               ipv4_inet_ntoa(in_addr), mac_buf);
-            /* Scan send queue, and send all packets for this host */
-            while (imp->sendq != NULL) {
-                struct imp_packet *temp = imp->sendq;
-                imp->sendq = temp->next;
-
-                if (temp->dest == arp->sipaddr) {
-                    struct ip_hdr     *pkt = (struct ip_hdr *)
-                                                     (&temp->packet.msg[0]);
-                    memcpy(&pkt->ethhdr.dest, &arp->shwaddr, 6);
-                    memcpy(&pkt->ethhdr.src, &imp->mac, 6);
-                    pkt->ethhdr.type = htons(ETHTYPE_IP);
-                    imp_write(imp, &temp->packet);
-                    imp->rfnm_count++;
-                    imp_free_packet(imp, temp);
-                } else {
-                    temp->next = nq;
-                    nq = temp;
-                }
-            }
-            imp->sendq = nq;
-        }
-        break;
-    }
-    return;
-}
-
-/*
- *  Send a ARP_REQUEST packet.
- */
-
-void
-imp_arp_arpout(struct imp_device *imp, in_addr_T ipaddr)
-{
-    struct arp_hdr    *arp;
-    ETH_PACK           arp_pkt;
-
-    memset(&arp_pkt, 0, sizeof(ETH_PACK));
-    arp = (struct arp_hdr *)(&arp_pkt.msg[0]);
-    memcpy(&arp->ethhdr.dest, &broadcast_ethaddr, 6);
-    memcpy(&arp->ethhdr.src, &imp->mac, 6);
-    arp->ethhdr.type = htons(ETHTYPE_ARP);
-    memset(&arp->dhwaddr, 0x00, 6);
-    memcpy(&arp->shwaddr, &imp->mac, 6);
-    arp->dipaddr = ipaddr;
-    arp->sipaddr = imp->ip;
-    arp->opcode = htons(ARP_REQUEST);
-    arp->hwtype = htons(ARP_HWTYPE_ETH);
-    arp->protocol = htons(ETHTYPE_IP);
-    arp->hwlen = 6;
-    arp->protolen = 4;
-
-    arp_pkt.len = sizeof(struct arp_hdr);
-    imp_write(imp, &arp_pkt);
-    sim_debug(DEBUG_ARP, &imp_dev, "sending request for IP %s\n", ipv4_inet_ntoa(*((struct in_addr *)&ipaddr)));
-}
-
-/*
- *  Lookup an IP's ARP entry.
- */
-
-struct arp_entry *imp_arp_lookup(struct imp_device *imp, in_addr_T ipaddr)
-{
-    struct arp_entry  *tabptr;
-    int                i;
-
-    /* Check if entry already in the table. */
-    for (i = 0; i < IMP_ARPTAB_SIZE; i++) {
-        tabptr = &imp->arp_table[i];
-
-        if (tabptr->ipaddr != 0) {
-            if (tabptr->ipaddr == ipaddr)
-                return tabptr;
-        }
-    }
-    return NULL;
-}
-
-t_stat imp_set_arp (UNIT* uptr, int32 val, CONST char* cptr, void* desc)
-{
-    char abuf[CBUFSIZE];
-    in_addr_T ip;
-    ETH_MAC mac_addr;
-
-    if (!cptr) return SCPE_IERR;
-
-    cptr = get_glyph (cptr, abuf, '=');
-    if (cptr && *cptr) {
-        if (SCPE_OK != eth_mac_scan (&mac_addr, cptr)) /* scan string for mac, put in mac */
-            return sim_messagef(SCPE_ARG, "Invalid MAC address: %s", cptr);
-    } else
-        return sim_messagef(SCPE_ARG, "Invalid MAC address: %s", cptr);
-    if (ipv4_inet_aton (abuf, (struct in_addr *)&ip)) {
-        imp_arp_update(&imp_data, ip, &mac_addr, ARP_DONT_AGE);
-        return SCPE_OK;
-    }
-    return sim_messagef(SCPE_ARG, "Invalid IP Address: %s", abuf);
-}
-
-t_stat imp_show_arp (FILE *st, UNIT *uptr, int32 val, CONST void *desc)
-{
-    struct arp_entry  *tabptr;
-    int                i;
-
-    fprintf (st, "%-17s%-19s%s\n", "IP Address:", "MAC:", "Age:");
-
-    for (i = 0; i < IMP_ARPTAB_SIZE; i++) {
-        char buf[32];
-
-        tabptr = &imp_data.arp_table[i];
-
-        if (tabptr->ipaddr == 0)
-            continue;
-
-        eth_mac_fmt(&tabptr->ethaddr, buf);     /* format ethernet mac address */
-        if (tabptr->age == ARP_DONT_AGE)
-            fprintf (st, "%-17s%-19s%s\n",
-                          ipv4_inet_ntoa(*((struct in_addr *)&tabptr->ipaddr)),
-                          buf, "static");
-        else
-            fprintf (st, "%-17s%-19s%d\n",
-                          ipv4_inet_ntoa(*((struct in_addr *)&tabptr->ipaddr)),
-                          buf, tabptr->age);
-        }
-    return SCPE_OK;
-}
+
+void
+imp_packet_in(struct imp_device *imp)
+{
+   ETH_PACK                read_buffer;
+   struct imp_eth_hdr     *hdr;
+   int                     type;
+   int                     n;
+   int                     pad;
+
+   if (eth_read (&imp_data.etherface, &read_buffer, NULL) <= 0) {
+       /* Any pending packet notifications? */
+       if (imp->rfnm_count != 0) {
+           /* Create RFNM packet */
+           memset(&imp->rbuffer[0], 0, 256);
+           imp->rbuffer[0] = 0xf;
+           imp->rbuffer[3] = 4;
+           imp_unit[0].STATUS |= IMPIB;
+           imp_unit[0].IPOS = 0;
+           imp_unit[0].ILEN = 12*8;
+           if (!sim_is_active(&imp_unit[0]))
+               sim_activate(&imp_unit[0], 100);
+           imp->rfnm_count--;
+       }
+       return;
+   }
+   imp_packet_debug(imp, "Received", &read_buffer);
+   hdr = (struct imp_eth_hdr *)(&read_buffer.msg[0]);
+   type = ntohs(hdr->type);
+   if (type == ETHTYPE_ARP) {
+       imp_arp_arpin(imp, &read_buffer);
+   } else if (type == ETHTYPE_IP) {
+       struct ip           *ip_hdr =
+              (struct ip *)(&read_buffer.msg[sizeof(struct imp_eth_hdr)]);
+       /* Process DHCP is this is IP broadcast */
+       if (ip_hdr->ip_dst == broadcast_ipaddr ||
+                memcmp(&hdr->dest, &imp->mac, 6) == 0) {
+           uint8   *payload = (uint8 *)(&read_buffer.msg[sizeof(struct imp_eth_hdr) +
+                                       (ip_hdr->ip_v_hl & 0xf) * 4]);
+           struct udp *udp_hdr = (struct udp *)payload;
+           /* Check for DHCP traffic */
+           if (ip_hdr->ip_p == UDP_PROTO && 
+               ntohs(udp_hdr->udp_dport) == DHCP_UDP_PORT_CLIENT &&
+               ntohs(udp_hdr->udp_sport) == DHCP_UDP_PORT_SERVER) {
+              imp_do_dhcp_client(imp, &read_buffer);
+              return;
+           }
+       }
+       /* Process as IP if it is for us */
+       if (ip_hdr->ip_dst == imp_data.ip || ip_hdr->ip_dst == 0) {
+           /* Add mac address since we will probably need it later */
+           imp_arp_update(imp, ip_hdr->ip_src, &hdr->src, 0);
+           /* Clear beginning of message */
+           memset(&imp->rbuffer[0], 0, 256);
+           imp->rbuffer[0] = 0xf;
+           imp->rbuffer[3] = 0;
+           imp->rbuffer[5] = (ntohl(ip_hdr->ip_src) >> 16) & 0xff;
+           imp->rbuffer[7] = 14;
+           imp->rbuffer[8] = 0233;
+           imp->rbuffer[18] = 0;
+           imp->rbuffer[19] = 0x80;
+           imp->rbuffer[21] = 0x30;
+
+           /* Copy message over */
+           pad = 12 + (imp->padding / 8);
+           n = read_buffer.len;
+           memcpy(&imp->rbuffer[pad], ip_hdr ,n);
+           ip_hdr = (struct ip *)(&imp->rbuffer[pad]);
+            /* Re-point IP header to copy packet */
+            /*
+             * If local IP defined, change destination to ip,
+             * and update checksum
+             */
+           if (ip_hdr->ip_dst == imp_data.ip && imp_data.hostip != 0) {
+               uint8   *payload = (uint8 *)(&imp->rbuffer[pad +
+                                           (ip_hdr->ip_v_hl & 0xf) * 4]);
+               uint16   chk = ip_hdr->ip_sum;
+               /* If TCP packet update the TCP checksum */
+               if (ip_hdr->ip_p == TCP_PROTO) {
+                   struct tcp *tcp_hdr = (struct tcp *)payload;
+                   uint16       dport = ntohs(tcp_hdr->tcp_dport);
+                   uint16       sport = ntohs(tcp_hdr->tcp_sport);
+                   int          thl = ((ntohs(tcp_hdr->flags) >> 12) & 0xf) * 4;
+                   int          hl = (ip_hdr->ip_v_hl & 0xf) * 4;
+                   uint8       *tcp_payload = &imp->rbuffer[
+                            sizeof(struct imp_eth_hdr) + hl + thl];
+                   checksumadjust((uint8 *)&tcp_hdr->chksum,
+                              (uint8 *)(&ip_hdr->ip_dst), sizeof(in_addr_T),
+                              (uint8 *)(&imp_data.hostip), sizeof(in_addr_T));
+                   if ((ntohs(tcp_hdr->flags) & 0x10) != 0) {
+                       for (n = 0; n < 64; n++) {
+                           if (imp->port_map[n].sport == sport &&
+                               imp->port_map[n].dport == dport) {
+                               /* Check if SYN */
+                               if (ntohs(tcp_hdr->flags) & 02) {
+                                   imp->port_map[n].sport = 0;
+                                   imp->port_map[n].dport = 0;
+                                   imp->port_map[n].adj = 0;
+                               } else {
+                                   uint32   new_seq = ntohl(tcp_hdr->ack);
+                                   if (new_seq > imp->port_map[n].lseq) {
+                                       new_seq = htonl(new_seq - imp->port_map[n].adj);
+                                       checksumadjust((uint8 *)&tcp_hdr->chksum,
+                                               (uint8 *)(&tcp_hdr->ack), 4,
+                                               (uint8 *)(&new_seq), 4);
+                                       tcp_hdr->ack = new_seq;
+                                   }
+                               }
+                               if (ntohs(tcp_hdr->flags) & 01)
+                                   imp->port_map[n].cls_tim = 100;
+                               break;
+                           }
+                       }
+                    }
+                    /* Check if recieving to FTP */
+                    if (sport == 21 && strncmp((CONST char *)&tcp_payload[0], "PORT ", 5) == 0) {
+                        /* We need to translate the IP address to new port number. */
+                        int     l = ntohs(ip_hdr->ip_len) - thl - hl;
+                        uint32  nip = ntohl(imp->hostip);
+                        int     nlen;
+                        int     i;
+                        char    port_buffer[100];
+                        struct udp_hdr     udp_hdr;
+                       /* Count out 4 commas */
+                       for (i = nlen = 0; i < l && nlen < 4; i++) {
+                          if (tcp_payload[i] == ',')
+                             nlen++;
+                       }
+                       nlen = sprintf(port_buffer, "PORT %d,%d,%d,%d,",
+                            (nip >> 24) & 0xFF, (nip >> 16) & 0xFF,
+                            (nip >> 8) & 0xFF, nip & 0xff);
+                       /* Copy over rest of string */
+                       while(i < l) {
+                           port_buffer[nlen++] = tcp_payload[i++];
+                       }
+                       port_buffer[nlen] = '\0';
+                       memcpy(tcp_payload, port_buffer, nlen);
+                       /* Check if we need to update the sequence numbers */
+                       if (nlen != l && (ntohs(tcp_hdr->flags) & 02) == 0) {
+                           int n = -1;
+                           /* See if we need to change the sequence number */
+                           for (i = 0; i < 64; i++) {
+                               if (imp->port_map[i].sport == sport &&
+                                   imp->port_map[i].dport == dport) {
+                                   n = i;
+                                   break;
+                               }
+                               if (n < 0 && imp->port_map[i].dport == 0)
+                                   n = 0;
+                           }
+                           if (n >= 0) {
+                               imp->port_map[n].dport = dport;
+                               imp->port_map[n].sport = sport;
+                               imp->port_map[n].adj += nlen - l;
+                               imp->port_map[n].cls_tim = 0;
+                               imp->port_map[n].lseq = ntohl(tcp_hdr->seq);
+                           }
+                       }
+                       /* Now we need to update the checksums */
+                       tcp_hdr->chksum = 0;
+                       ip_hdr->ip_len = htons(nlen + thl + hl);
+                       ip_checksum((uint8 *)&tcp_hdr->chksum, (uint8 *)tcp_hdr,
+                               nlen + thl);
+                       udp_hdr.ip_src = ip_hdr->ip_src;
+                       udp_hdr.ip_dst = imp->hostip;
+                       udp_hdr.zero = 0;
+                       udp_hdr.proto = TCP_PROTO;
+                       udp_hdr.hlen = htons(nlen + thl);
+                       checksumadjust((uint8 *)&tcp_hdr->chksum, (uint8 *)(&udp_hdr), 0,
+                            (uint8 *)(&udp_hdr), sizeof(udp_hdr));
+                       ip_hdr->ip_sum = 0;
+                       ip_checksum((uint8 *)(&ip_hdr->ip_sum), (uint8 *)ip_hdr, 20);
+                   }
+               /* Check if UDP */
+               } else if (ip_hdr->ip_p == UDP_PROTO) {
+                    struct udp *udp_hdr = (struct udp *)payload;
+                    if (ip_hdr->ip_p == UDP_PROTO &&
+                        htons(udp_hdr->udp_dport) == DHCP_UDP_PORT_CLIENT &&
+                        htons(udp_hdr->udp_sport) == DHCP_UDP_PORT_SERVER) {
+                        imp_do_dhcp_client(imp, &read_buffer);
+                        return;
+                    }
+                    checksumadjust((uint8 *)&udp_hdr->chksum,
+                              (uint8 *)(&ip_hdr->ip_src), sizeof(in_addr_T),
+                              (uint8 *)(&imp_data.hostip), sizeof(in_addr_T));
+               /* Lastly check if ICMP */
+               } else if (ip_hdr->ip_p == ICMP_PROTO) {
+                    struct icmp *icmp_hdr = (struct icmp *)payload;
+                    if ((icmp_hdr->type != 0) &&   /*     Not Echo Reply */
+                        (icmp_hdr->type != 8))     /* and Not Echo */
+                        checksumadjust((uint8 *)&icmp_hdr->chksum,
+                                  (uint8 *)(&ip_hdr->ip_src), sizeof(in_addr_T),
+                                  (uint8 *)(&imp_data.hostip), sizeof(in_addr_T));
+               }
+               checksumadjust((uint8 *)&ip_hdr->ip_sum,
+                            (uint8 *)(&ip_hdr->ip_dst), sizeof(in_addr_T),
+                            (uint8 *)(&imp_data.hostip), sizeof(in_addr_T));
+               ip_hdr->ip_dst = imp_data.hostip;
+           }
+           /* If we are not initializing queue it up for host */
+           if (imp_data.init_state >= 6) {
+               n = pad + ntohs(ip_hdr->ip_len);
+               imp_unit[0].STATUS |= IMPIB;
+               imp_unit[0].IPOS = 0;
+               imp_unit[0].ILEN = n*8;
+           }
+           if (!sim_is_active(&imp_unit[0]))
+               sim_activate(&imp_unit[0], 100);
+       }
+         /* Otherwise just ignore it */
+   }
+}
+
+void
+imp_send_packet (struct imp_device *imp, int len)
+{
+    ETH_PACK   write_buffer;
+    int        i;
+    UNIT      *uptr = &imp_unit[1];
+    int        n;
+    int        st;
+    int        lk;
+    int        mt;
+
+    lk = 0;
+    n = len;
+    switch (imp->sbuffer[0] & 0xF) {
+    default:
+       /* Send back invalid leader message */
+       sim_printf("Invalid header\n");
+       return;
+    case 0x0:
+       mt = 0;
+       st = imp->sbuffer[3] & 0xf;
+       lk = 0233;
+       break;
+    case 0x4:
+       mt = 4;
+       st = imp->sbuffer[3] & 0xf;
+       break;
+    case 0xf:
+       st = imp->sbuffer[9] & 0xf;
+       lk = imp->sbuffer[8];
+       mt = imp->sbuffer[3];
+       n = (imp->sbuffer[10] << 8) + (imp->sbuffer[11]);
+       break;
+    }
+    sim_debug(DEBUG_DETAIL, &imp_dev,
+        "IMP packet Type=%d ht=%d dh=%d imp=%d lk=%d %d st=%d Len=%d\n",
+         imp->sbuffer[3], imp->sbuffer[4], imp->sbuffer[5],
+         (imp->sbuffer[6] * 256) + imp->sbuffer[7],
+         lk, imp->sbuffer[9] >> 4, st, n);
+    switch(mt) {
+    case 0:      /* Regular packet */
+           switch(st) {
+           case 0: /* Regular */
+           case 1: /* Refusable */
+                  if (lk == 0233) {
+                     i = 12 + (imp->padding / 8);
+                     n = len - i;
+                     memcpy(&write_buffer.msg[sizeof(struct imp_eth_hdr)],
+                            &imp->sbuffer[i], n);
+                     write_buffer.len = n+sizeof(struct imp_eth_hdr);
+                     imp_packet_out(imp, &write_buffer);
+                  }
+                  break;
+           case 2: /* Getting ready */
+           case 3: /* Uncontrolled */
+           default:
+                  break;
+           }
+           break;
+    case 1:      /* Error */
+           break;
+    case 2:      /* Host going down */
+fprintf(stderr, "IMP: Host shutdown\n\r");
+           break;
+    case 4:      /* Nop */
+           if (imp->init_state < 3)
+              imp->init_state++;
+           imp->padding = st * 16;
+           sim_debug(DEBUG_DETAIL, &imp_dev,
+                        "IMP recieve Nop %d padding= %d\n",
+                         imp->init_state, imp->padding);
+           sim_activate(uptr, tmxr_poll); /* Start reciever task */
+           break;
+    case 8:      /* Error with Message */
+           break;
+    default:
+           break;
+    }
+    return;
+}
+
+/*
+ * Check if this packet can be sent to given IP.
+ * If it can we fill in the mac address and return false.
+ * If we can't we need to queue up and send a ARP packet and return true.
+ */
+void
+imp_packet_out(struct imp_device *imp, ETH_PACK *packet) {
+    struct ip_hdr     *pkt = (struct ip_hdr *)(&packet->msg[0]);
+    struct imp_packet *send;
+    struct arp_entry  *tabptr;
+    in_addr_T          ipaddr;
+    int                i;
+
+    /* If local IP defined, change source to ip, and update checksum */
+    if (imp->hostip != 0) {
+       int          hl = (pkt->iphdr.ip_v_hl & 0xf) * 4;
+       uint8        *payload = (uint8 *)(&packet->msg[
+                            sizeof(struct imp_eth_hdr) + hl]);
+       /* If TCP packet update the TCP checksum */
+       if (pkt->iphdr.ip_p == TCP_PROTO) {
+           struct tcp  *tcp_hdr = (struct tcp *)payload;
+           int          thl = ((ntohs(tcp_hdr->flags) >> 12) & 0xf) * 4;
+           uint16       sport = ntohs(tcp_hdr->tcp_sport);
+           uint16       dport = ntohs(tcp_hdr->tcp_dport);
+           uint8       *tcp_payload = &packet->msg[
+                    sizeof(struct imp_eth_hdr) + hl + thl];
+           /* Update pseudo header checksum */
+           checksumadjust((uint8 *)&tcp_hdr->chksum,
+                       (uint8 *)(&pkt->iphdr.ip_src), sizeof(in_addr_T),
+                       (uint8 *)(&imp->ip), sizeof(in_addr_T));
+           /* See if we need to change the sequence number */
+           for (i = 0; i < 64; i++) {
+               if (imp->port_map[i].sport == sport &&
+                   imp->port_map[i].dport == dport) {
+                   /* Check if SYN */
+                   if (ntohs(tcp_hdr->flags) & 02) {
+                       imp->port_map[i].sport = 0;
+                       imp->port_map[i].dport = 0;
+                       imp->port_map[i].adj = 0;
+                   } else {
+                       uint32   new_seq = ntohl(tcp_hdr->seq);
+                       if (new_seq > imp->port_map[i].lseq) {
+                           new_seq = htonl(new_seq + imp->port_map[i].adj);
+                           checksumadjust((uint8 *)&tcp_hdr->chksum,
+                                   (uint8 *)(&tcp_hdr->seq), 4,
+                                   (uint8 *)(&new_seq), 4);
+                           tcp_hdr->seq = new_seq;
+                       }
+                   }
+                   if (ntohs(tcp_hdr->flags) & 01)
+                       imp->port_map[i].cls_tim = 100;
+                   break;
+               }
+           }
+           /* Check if sending to FTP */
+           if (dport == 21 && strncmp((CONST char *)&tcp_payload[0], "PORT ", 5) == 0) {
+               /* We need to translate the IP address to new port number. */
+               int     l = ntohs(pkt->iphdr.ip_len) - thl - hl;
+               uint32  nip = ntohl(imp->ip);
+               int     nlen;
+               char    port_buffer[100];
+               struct udp_hdr     udp_hdr;
+               /* Count out 4 commas */
+               for (i = nlen = 0; i < l && nlen < 4; i++) {
+                  if (tcp_payload[i] == ',')
+                     nlen++;
+               }
+               nlen = sprintf(port_buffer, "PORT %d,%d,%d,%d,",
+                    (nip >> 24) & 0xFF, (nip >> 16) & 0xFF,
+                    (nip >> 8) & 0xFF, nip&0xff);
+               /* Copy over rest of string */
+               while(i < l) {
+                   port_buffer[nlen++] = tcp_payload[i++];
+               }
+               port_buffer[nlen] = '\0';
+               memcpy(tcp_payload, port_buffer, nlen);
+               /* Check if we need to update the sequence numbers */
+               if (nlen != l && (ntohs(tcp_hdr->flags) & 02) == 0) {
+                   int n = -1;
+                   /* See if we need to change the sequence number */
+                   for (i = 0; i < 64; i++) {
+                       if (imp->port_map[i].sport == sport &&
+                           imp->port_map[i].dport == dport) {
+                           n = i;
+                           break;
+                       }
+                       if (n < 0 && imp->port_map[i].dport == 0)
+                           n = 0;
+                   }
+                   if (n >= 0) {
+                       imp->port_map[n].dport = dport;
+                       imp->port_map[n].sport = sport;
+                       imp->port_map[n].adj += nlen - l;
+                       imp->port_map[n].cls_tim = 0;
+                       imp->port_map[n].lseq = ntohl(tcp_hdr->seq);
+                   }
+               }
+               /* Now we need to update the checksums */
+               tcp_hdr->chksum = 0;
+               pkt->iphdr.ip_len = htons(nlen + thl + hl);
+               ip_checksum((uint8 *)&tcp_hdr->chksum, (uint8 *)tcp_hdr,
+                       nlen + thl);
+               udp_hdr.ip_src = imp->ip;
+               udp_hdr.ip_dst = pkt->iphdr.ip_dst;
+               udp_hdr.zero = 0;
+               udp_hdr.proto = TCP_PROTO;
+               udp_hdr.hlen = htons(nlen + thl);
+               checksumadjust((uint8 *)&tcp_hdr->chksum, (uint8 *)(&udp_hdr), 0,
+                    (uint8 *)(&udp_hdr), sizeof(udp_hdr));
+               pkt->iphdr.ip_sum = 0;
+               ip_checksum((uint8 *)(&pkt->iphdr.ip_sum), (uint8 *)&pkt->iphdr, 20);
+               packet->len = nlen + thl + hl +  sizeof(struct imp_eth_hdr);
+           }
+       /* Check if UDP */
+       } else if (pkt->iphdr.ip_p == UDP_PROTO) {
+             struct udp *udp_hdr = (struct udp *)payload;
+             checksumadjust((uint8 *)&udp_hdr->chksum,
+                  (uint8 *)(&pkt->iphdr.ip_src), sizeof(in_addr_T),
+                  (uint8 *)(&imp->ip), sizeof(in_addr_T));
+        /* Lastly check if ICMP */
+       } else if (pkt->iphdr.ip_p == ICMP_PROTO) {
+             struct icmp *icmp_hdr = (struct icmp *)payload;
+             if ((icmp_hdr->type != 0) &&   /*     Not Echo Reply */
+                 (icmp_hdr->type != 8))     /* and Not Echo */
+                 checksumadjust((uint8 *)&icmp_hdr->chksum,
+                      (uint8 *)(&pkt->iphdr.ip_src), sizeof(in_addr_T),
+                      (uint8 *)(&imp->ip), sizeof(in_addr_T));
+       }
+       /* Lastly update the header and IP address */
+       checksumadjust((uint8 *)&pkt->iphdr.ip_sum,
+                 (uint8 *)(&pkt->iphdr.ip_src), sizeof(in_addr_T),
+                 (uint8 *)(&imp->ip), sizeof(in_addr_T));
+       pkt->iphdr.ip_src = imp->ip;
+    }
+
+    /* Try to send the packed */
+    ipaddr = pkt->iphdr.ip_dst;
+    packet->len = sizeof(struct imp_eth_hdr) + ntohs(pkt->iphdr.ip_len);
+    /* Enforce minimum packet size */
+    while (packet->len < 60)
+       packet->msg[packet->len++] = 0;
+
+    /* Check if on our subnet */
+    if ((imp->ip & imp->ip_mask) != (ipaddr & imp->ip_mask))
+        ipaddr = imp->gwip;
+
+    for (i = 0; i < IMP_ARPTAB_SIZE; i++) {
+        tabptr = &imp->arp_table[i];
+        if (ipaddr == tabptr->ipaddr) {
+            memcpy(&pkt->ethhdr.dest, &tabptr->ethaddr, 6);
+            memcpy(&pkt->ethhdr.src, &imp->mac, 6);
+            pkt->ethhdr.type = htons(ETHTYPE_IP);
+            imp_write(imp, packet);
+            imp->rfnm_count++;
+            return;
+         }
+    }
+
+    /* Queue packet for later send */
+    send = imp_get_packet(imp);
+    send->next = imp->sendq;
+    imp->sendq = send;
+    send->packet.len = packet->len;
+    send->life = 1000;
+    send->dest = pkt->iphdr.ip_dst;
+    memcpy(&send->packet.msg[0], pkt, send->packet.len);
+
+    /* We did not find it, so construct and send an ARP packet */
+    imp_arp_arpout(imp, ipaddr);
+}
+
+
+void imp_packet_debug(struct imp_device *imp, const char *action, ETH_PACK *packet) {
+    struct imp_eth_hdr *eth = (struct imp_eth_hdr *)&packet->msg[0];
+    struct arp_hdr     *arp = (struct arp_hdr *)eth;
+    struct ip          *ip = (struct ip *)&packet->msg[sizeof(struct imp_eth_hdr)];
+    struct udp         *udp;
+    struct tcp         *tcp;
+    struct icmp        *icmp;
+    uint8              *payload;
+    struct in_addr     ipaddr;
+    size_t             len;
+    int                flag;
+    char               src_ip[20];
+    char               dst_ip[20];
+    char               src_port[8];
+    char               dst_port[8];
+    char               mac_buf[20];
+    char               flags[64];
+    static struct tcp_flag_bits {
+        const char *name;
+        uint16      bitmask;
+        } bits[] = {
+            {"FIN", TCP_FL_FIN},
+            {"SYN", TCP_FL_SYN},
+            {"RST", TCP_FL_RST},
+            {"PSH", TCP_FL_PSH},
+            {"ACK", TCP_FL_ACK},
+            {"URG", TCP_FL_URG},
+            {NULL, 0}
+        };
+    static const char *icmp_types[] = {
+        "Echo Reply",                                   // Type 0
+        "Type 1 - Unassigned",
+        "Type 2 - Unassigned",
+        "Destination Unreachable",                      // Type 3
+        "Source Quench (Deprecated)",                   // Type 4
+        "Redirect",                                     // Type 5
+        "Type 6 - Alternate Host Address (Deprecated)",
+        "Type 7 - Unassigned",
+        "Echo Request",                                 // Type 8
+        "Router Advertisement",                         // Type 9
+        "Router Selection",                             // Type 10
+        "Time Exceeded",                                // Type 11
+        "Type 12 - Parameter Problem",
+        "Type 13 - Timestamp",
+        "Type 14 - Timestamp Reply",
+        "Type 15 - Information Request (Deprecated)",
+        "Type 16 - Information Reply (Deprecated)",
+        "Type 17 - Address Mask Request (Deprecated)",
+        "Type 18 - Address Mask Reply (Deprecated)",
+        "Type 19 - Reserved (for Security)",
+        "Type 20 - Reserved (for Robustness Experiment)",
+        "Type 21 - Reserved (for Robustness Experiment)",
+        "Type 22 - Reserved (for Robustness Experiment)",
+        "Type 23 - Reserved (for Robustness Experiment)",
+        "Type 24 - Reserved (for Robustness Experiment)",
+        "Type 25 - Reserved (for Robustness Experiment)",
+        "Type 26 - Reserved (for Robustness Experiment)",
+        "Type 27 - Reserved (for Robustness Experiment)",
+        "Type 28 - Reserved (for Robustness Experiment)",
+        "Type 29 - Reserved (for Robustness Experiment)",
+        "Type 30 - Traceroute (Deprecated)",
+        "Type 31 - Datagram Conversion Error (Deprecated)",
+        "Type 32 - Mobile Host Redirect (Deprecated)",
+        "Type 33 - IPv6 Where-Are-You (Deprecated)",
+        "Type 34 - IPv6 I-Am-Here (Deprecated)",
+        "Type 35 - Mobile Registration Request (Deprecated)",
+        "Type 36 - Mobile Registration Reply (Deprecated)",
+        "Type 37 - Domain Name Request (Deprecated)",
+        "Type 38 - Domain Name Reply (Deprecated)",
+        "Type 39 - SKIP (Deprecated)",
+        "Type 40 - Photuris",
+        "Type 41 - ICMP messages utilized by experimental mobility protocols such as Seamoby",
+        "Type 42 - Extended Echo Request",
+        "Type 43 - Extended Echo Reply"
+    };
+
+    if (ntohs(eth->type) == ETHTYPE_ARP) {
+        struct in_addr in_addr;
+        const char *arp_op = (ARP_REQUEST == ntohs(arp->opcode)) ? "REQUEST" : ((ARP_REPLY == ntohs(arp->opcode)) ? "REPLY" : "Unknown");
+        char eth_src[20], eth_dst[20];
+        char arp_shwaddr[20], arp_dhwaddr[20];
+        char arp_sipaddr[20], arp_dipaddr[20];
+
+        if (!(imp_dev.dctrl & DEBUG_ARP))
+            return;
+        eth_mac_fmt(&arp->ethhdr.src, eth_src);
+        eth_mac_fmt(&arp->ethhdr.dest, eth_dst);
+        eth_mac_fmt(&arp->shwaddr, arp_shwaddr);
+        memcpy(&in_addr, &arp->sipaddr, sizeof(in_addr));
+        strlcpy(arp_sipaddr, ipv4_inet_ntoa(in_addr), sizeof(arp_sipaddr));
+        eth_mac_fmt(&arp->dhwaddr, arp_dhwaddr);
+        memcpy(&in_addr, &arp->dipaddr, sizeof(in_addr));
+        strlcpy(arp_dipaddr, ipv4_inet_ntoa(in_addr), sizeof(arp_dipaddr));
+        sim_debug(DEBUG_ARP, &imp_dev,
+            "%s %s EthDst=%s EthSrc=%s shwaddr=%s sipaddr=%s dhwaddr=%s dipaddr=%s\n", 
+            action, arp_op, eth_dst, eth_src, arp_shwaddr, arp_sipaddr, arp_dhwaddr, arp_dipaddr);
+        return;
+    }
+    if (ntohs(eth->type) != ETHTYPE_IP)
+        return;
+    if (!(imp_dev.dctrl & (DEBUG_TCP|DEBUG_UDP|DEBUG_ICMP)))
+        return;
+    memcpy(&ipaddr, &ip->ip_src, sizeof(ipaddr));
+    strlcpy(src_ip, ipv4_inet_ntoa(ipaddr), sizeof(src_ip));
+    memcpy(&ipaddr, &ip->ip_dst, sizeof(ipaddr));
+    strlcpy(dst_ip, ipv4_inet_ntoa(ipaddr), sizeof(dst_ip));
+    payload = (uint8 *)&packet->msg[sizeof(struct imp_eth_hdr) + (ip->ip_v_hl & 0xf) * 4];
+    switch (ip->ip_p) {
+        case UDP_PROTO:
+            udp = (struct udp *)payload;
+            snprintf(src_port, sizeof(src_port), "%d", ntohs(udp->udp_sport));
+            snprintf(dst_port, sizeof(dst_port), "%d", ntohs(udp->udp_dport));
+            sim_debug(DEBUG_UDP, &imp_dev, "%s %d byte packet from %s:%s to %s:%s\n", action,
+                ntohs(udp->len), src_ip, src_port, dst_ip, dst_port);
+            if ((imp_dev.dctrl & DEBUG_DHCP) && 
+                (((ntohs(udp->udp_sport) == DHCP_UDP_PORT_CLIENT) &&
+                  (ntohs(udp->udp_dport) == DHCP_UDP_PORT_SERVER)) || 
+                 ((ntohs(udp->udp_dport) == DHCP_UDP_PORT_CLIENT) &&
+                  (ntohs(udp->udp_sport) == DHCP_UDP_PORT_SERVER)))) {
+                struct dhcp         *dhcp = (struct dhcp *)(payload + sizeof(struct udp));
+                uint8               *opt = &dhcp->options[0];
+
+                sim_debug(DEBUG_DHCP, &imp_dev, "%s XID=%08X", 
+                    (dhcp->op == DHCP_BOOTREQUEST) ? "REQUEST" : 
+                                                     (dhcp->op == DHCP_BOOTREPLY) ? "REPLY" : 
+                                                                                    "??????",
+                    dhcp->xid);
+                if (dhcp->ciaddr) {
+                    memcpy(&ipaddr, &dhcp->ciaddr, sizeof(ipaddr));
+                    sim_debug(DEBUG_DHCP, &imp_dev, ", ciaddr=%s", ipv4_inet_ntoa(ipaddr));
+                    }
+                if (dhcp->yiaddr) {
+                    memcpy(&ipaddr, &dhcp->yiaddr, sizeof(ipaddr));
+                    sim_debug(DEBUG_DHCP, &imp_dev, ", yiaddr=%s", ipv4_inet_ntoa(ipaddr));
+                    }
+                if (dhcp->siaddr) {
+                    memcpy(&ipaddr, &dhcp->siaddr, sizeof(ipaddr));
+                    sim_debug(DEBUG_DHCP, &imp_dev, ", siaddr=%s", ipv4_inet_ntoa(ipaddr));
+                    }
+                if (dhcp->giaddr) {
+                    memcpy(&ipaddr, &dhcp->giaddr, sizeof(ipaddr));
+                    sim_debug(DEBUG_DHCP, &imp_dev, ", giaddr=%s", ipv4_inet_ntoa(ipaddr));
+                    }
+                eth_mac_fmt((ETH_MAC*)&dhcp->chaddr, mac_buf);
+                sim_debug(DEBUG_DHCP, &imp_dev, ", chaddr=%s Options: ", mac_buf);
+                while (*opt != DHCP_OPTION_END) {
+                    int opt_len;
+                    u_long numeric;
+                    static const char  *opr_names[] = {
+                                        "",             "DISCOVER",     "OFFER",        "REQUEST",
+                                        "DECLINE",      "ACK",          "NAK",          "RELEASE",
+                                        "INFORM"
+                                        };
+
+
+                    switch(*opt++) {
+                    case DHCP_OPTION_PAD:
+                          break;
+                    default:
+                          opt_len = *opt++;
+                          opt += opt_len;
+                          break;
+                    case DHCP_OPTION_SUBNET_MASK:
+                          opt_len = *opt++;
+                          memcpy(&ipaddr, opt, 4);
+                          sim_debug(DEBUG_DHCP, &imp_dev, ", mask=%s", ipv4_inet_ntoa(ipaddr));
+                          opt += opt_len;
+                          break;
+                    case DHCP_OPTION_ROUTER:
+                          opt_len = *opt++;
+                          memcpy(&ipaddr, opt, 4);
+                          sim_debug(DEBUG_DHCP, &imp_dev, ", router=%s", ipv4_inet_ntoa(ipaddr));
+                          opt += opt_len;
+                          break;
+                    case DHCP_OPTION_REQUESTED_IP:
+                          opt_len = *opt++;
+                          memcpy(&ipaddr, opt, 4);
+                          sim_debug(DEBUG_DHCP, &imp_dev, ", requested-ip=%s", ipv4_inet_ntoa(ipaddr));
+                          opt += opt_len;
+                          break;
+                    case DHCP_OPTION_LEASE_TIME:
+                          opt_len = *opt++;
+                          memcpy(&numeric, opt, 4);
+                          sim_debug(DEBUG_DHCP, &imp_dev, ", lease-time=%d", ntohl(numeric));
+                          opt += opt_len;
+                          break;
+                    case DHCP_OPTION_T1:
+                          opt_len = *opt++;
+                          memcpy(&numeric, opt, 4);
+                          sim_debug(DEBUG_DHCP, &imp_dev, ", renew-time=%d", ntohl(numeric));
+                          opt += opt_len;
+                          break;
+                    case DHCP_OPTION_T2:
+                          opt_len = *opt++;
+                          memcpy(&numeric, opt, 4);
+                          sim_debug(DEBUG_DHCP, &imp_dev, ", rebind-time=%d", ntohl(numeric));
+                          opt += opt_len;
+                          break;
+                    case DHCP_OPTION_SERVER_ID:
+                          opt_len = *opt++;
+                          memcpy(&ipaddr, opt, 4);
+                          sim_debug(DEBUG_DHCP, &imp_dev, ", server-ip=%s", ipv4_inet_ntoa(ipaddr));
+                          opt += opt_len;
+                          break;
+                    case DHCP_OPTION_MESSAGE_TYPE:
+                          opt_len = *opt++;
+                          sim_debug(DEBUG_DHCP, &imp_dev, "MessageType=%s", opr_names[*opt]);
+                          opt += opt_len;
+                          break;
+                        }
+                    }
+                sim_debug(DEBUG_DHCP, &imp_dev, "\n");
+            } else {
+                if (udp->len && (imp_dev.dctrl & DEBUG_UDP))
+                    sim_data_trace(&imp_dev, imp_unit, payload + sizeof(struct udp), "", 
+                                                       ntohs(udp->len), "", DEBUG_DATA);
+                }
+            break;
+        case TCP_PROTO:
+            tcp = (struct tcp *)payload;
+            snprintf(src_port, sizeof(src_port), "%d", ntohs(tcp->tcp_sport));
+            snprintf(dst_port, sizeof(dst_port), "%d", ntohs(tcp->tcp_dport));
+            strlcpy(flags, "", sizeof(flags));
+            for (flag=0; bits[flag].name; flag++) {
+                if (ntohs(tcp->flags) & bits[flag].bitmask) {
+                    if (*flags)
+                        strlcat(flags, ",", sizeof(flags));
+                    strlcat(flags, bits[flag].name, sizeof(flags));
+                }
+
+            }
+            len = ntohs(ip->ip_len) - ((ip->ip_v_hl & 0xf) * 4 + (ntohs(tcp->flags) >> 12) * 4);
+            sim_debug(DEBUG_TCP, &imp_dev, "%s %s%s %d byte packet from %s:%s to %s:%s\n", action,
+                        flags, *flags ? ":" : "", (int)len, src_ip, src_port, dst_ip, dst_port);
+            if (len && (imp_dev.dctrl & DEBUG_TCP))
+                sim_data_trace(&imp_dev, imp_unit, payload + 4 * (ntohs(tcp->flags) >> 12), "", len, "", DEBUG_DATA);
+            break;
+        case ICMP_PROTO:
+            icmp = (struct icmp *)payload;
+            len = ntohs(ip->ip_len) - (ip->ip_v_hl & 0xf) * 4;
+            sim_debug(DEBUG_ICMP, &imp_dev, "%s %s %d byte packet from %s to %s\n", action,
+                (icmp->type < sizeof(icmp_types)/sizeof(icmp_types[0])) ? icmp_types[icmp->type] : "", (int)len, src_ip, dst_ip);
+            if (len && (imp_dev.dctrl & DEBUG_ICMP))
+                sim_data_trace(&imp_dev, imp_unit, payload + sizeof(struct icmp), "", len, "", DEBUG_DATA);
+            break;
+    }
+}
+
+void imp_write(struct imp_device *imp, ETH_PACK *packet) {
+    imp_packet_debug(imp, "Sending", packet);
+    eth_write(&imp->etherface, packet, NULL);
+}
+
+/*
+ * Update the ARP table, first use free entry, else use oldest.
+ */
+void
+imp_arp_update(struct imp_device *imp, in_addr_T ipaddr, ETH_MAC *ethaddr, int age)
+{
+    struct arp_entry  *tabptr;
+    int                i;
+    char               mac_buf[20];
+
+    /* Check if entry already in the table. */
+    for (i = 0; i < IMP_ARPTAB_SIZE; i++) {
+        tabptr = &imp->arp_table[i];
+
+        if (tabptr->ipaddr != 0) {
+            if (tabptr->ipaddr == ipaddr) {
+                if (0 != memcmp(&tabptr->ethaddr, ethaddr, sizeof(ETH_MAC))) {
+                    memcpy(&tabptr->ethaddr, ethaddr, sizeof(ETH_MAC));
+                    eth_mac_fmt(ethaddr, mac_buf);
+                    sim_debug(DEBUG_ARP, &imp_dev,
+                              "updating entry for IP %s to %s\n", 
+                              ipv4_inet_ntoa(*((struct in_addr *)&ipaddr)), mac_buf);
+                    }
+                if (tabptr->age != ARP_DONT_AGE)
+                    tabptr->age = age;
+                return;
+            }
+        }
+     }
+
+    /* See if we can find an unused entry. */
+    for (i = 0; i < IMP_ARPTAB_SIZE; i++) {
+        tabptr = &imp->arp_table[i];
+
+        if (tabptr->ipaddr == 0)
+            break;
+    }
+
+    /* If no empty entry search for oldest one. */
+    if (tabptr->ipaddr != 0) {
+        int       fnd = 0;
+        int16     tmpage = 0;
+        for (i = 0; i < IMP_ARPTAB_SIZE; i++) {
+            tabptr = &imp->arp_table[i];
+            if (tabptr->age > tmpage) {
+                tmpage = tabptr->age;
+                fnd = i;
+            }
+        }
+        tabptr = &imp->arp_table[fnd];
+    }
+
+    /* Now save the entry */
+    memcpy(&tabptr->ethaddr, ethaddr, sizeof(ETH_MAC));
+    tabptr->ipaddr = ipaddr;
+    tabptr->age = age;
+    eth_mac_fmt(ethaddr, mac_buf);
+    sim_debug(DEBUG_ARP, &imp_dev,
+              "creating entry for IP %s to %s, initial age=%d\n", 
+              ipv4_inet_ntoa(*((struct in_addr *)&ipaddr)), mac_buf, age);
+}
+
+/*
+ * Age arp entries and free up old ones.
+ */
+void imp_arp_age(struct imp_device *imp)
+{
+    struct arp_entry  *tabptr;
+    int                i;
+
+    for (i = 0; i < IMP_ARPTAB_SIZE; i++) {
+        tabptr = &imp->arp_table[i];
+        if (tabptr->ipaddr != 0) {      /* active entry? */
+            if (tabptr->age != ARP_DONT_AGE)
+                tabptr->age++;          /* Age it */
+            /* expire too old entries */
+            if (tabptr->age > IMP_ARP_MAX_AGE) {
+                char mac_buf[20];
+
+                eth_mac_fmt(&tabptr->ethaddr, mac_buf);
+                sim_debug(DEBUG_ARP, &imp_dev, 
+                          "discarding ARP entry for IP %s %s after %d seconds\n", 
+                          ipv4_inet_ntoa(*((struct in_addr *)&tabptr->ipaddr)), mac_buf, IMP_ARP_MAX_AGE);
+                memset(tabptr, 0, sizeof(*tabptr));
+            }
+        }
+    }
+}
+
+
+/*
+ *  Process incomming ARP packet.
+ */
+
+void
+imp_arp_arpin(struct imp_device *imp, ETH_PACK *packet)
+{
+    struct arp_hdr *arp;
+    struct in_addr in_addr;
+    int             op;
+    char            mac_buf[20];
+
+    /* Ignore packet if too short */
+    if (packet->len < sizeof(struct arp_hdr))
+       return;
+    arp = (struct arp_hdr *)(&packet->msg[0]);
+    op = ntohs(arp->opcode);
+    imp_arp_update(imp, arp->sipaddr, &arp->shwaddr, 0);
+
+    switch (op) {
+    case ARP_REQUEST:
+        if (arp->dipaddr == imp->ip) {
+
+           arp->opcode = htons(ARP_REPLY);
+           memcpy(&arp->dhwaddr, &arp->shwaddr, 6);
+           memcpy(&arp->shwaddr, &imp->mac, 6);
+           memcpy(&arp->ethhdr.src, &imp->mac, 6);
+           memcpy(&arp->ethhdr.dest, &arp->dhwaddr, 6);
+
+           arp->dipaddr = arp->sipaddr;
+           arp->sipaddr = imp->ip;
+           arp->ethhdr.type = htons(ETHTYPE_ARP);
+           packet->len = sizeof(struct arp_hdr);
+           imp_write(imp, packet);
+           eth_mac_fmt(&arp->dhwaddr, mac_buf);
+           sim_debug(DEBUG_ARP, &imp_dev, "replied to received request for IP %s from %s\n",
+               ipv4_inet_ntoa(*((struct in_addr *)&imp->ip)), mac_buf);
+         }
+         break;
+
+    case ARP_REPLY:
+        /* Check if this is our address */
+        if (arp->dipaddr == imp->ip) {
+            struct imp_packet  *nq = NULL;                /* New send queue */
+
+            eth_mac_fmt(&arp->shwaddr, mac_buf);
+            memcpy(&in_addr, &arp->sipaddr, sizeof(in_addr));
+            sim_debug(DEBUG_ARP, &imp_dev, "received reply for IP %s as %s\n",
+               ipv4_inet_ntoa(in_addr), mac_buf);
+            /* Scan send queue, and send all packets for this host */
+            while (imp->sendq != NULL) {
+                struct imp_packet *temp = imp->sendq;
+                imp->sendq = temp->next;
+
+                if (temp->dest == arp->sipaddr) {
+                    struct ip_hdr     *pkt = (struct ip_hdr *)
+                                                     (&temp->packet.msg[0]);
+                    memcpy(&pkt->ethhdr.dest, &arp->shwaddr, 6);
+                    memcpy(&pkt->ethhdr.src, &imp->mac, 6);
+                    pkt->ethhdr.type = htons(ETHTYPE_IP);
+                    imp_write(imp, &temp->packet);
+                    imp->rfnm_count++;
+                    imp_free_packet(imp, temp);
+                } else {
+                    temp->next = nq;
+                    nq = temp;
+                }
+            }
+            imp->sendq = nq;
+        }
+        break;
+    }
+    return;
+}
+
+/*
+ *  Send a ARP_REQUEST packet.
+ */
+
+void
+imp_arp_arpout(struct imp_device *imp, in_addr_T ipaddr)
+{
+    struct arp_hdr    *arp;
+    ETH_PACK           arp_pkt;
+
+    memset(&arp_pkt, 0, sizeof(ETH_PACK));
+    arp = (struct arp_hdr *)(&arp_pkt.msg[0]);
+    memcpy(&arp->ethhdr.dest, &broadcast_ethaddr, 6);
+    memcpy(&arp->ethhdr.src, &imp->mac, 6);
+    arp->ethhdr.type = htons(ETHTYPE_ARP);
+    memset(&arp->dhwaddr, 0x00, 6);
+    memcpy(&arp->shwaddr, &imp->mac, 6);
+    arp->dipaddr = ipaddr;
+    arp->sipaddr = imp->ip;
+    arp->opcode = htons(ARP_REQUEST);
+    arp->hwtype = htons(ARP_HWTYPE_ETH);
+    arp->protocol = htons(ETHTYPE_IP);
+    arp->hwlen = 6;
+    arp->protolen = 4;
+
+    arp_pkt.len = sizeof(struct arp_hdr);
+    imp_write(imp, &arp_pkt);
+    sim_debug(DEBUG_ARP, &imp_dev, "sending request for IP %s\n", ipv4_inet_ntoa(*((struct in_addr *)&ipaddr)));
+}
+
+/*
+ *  Lookup an IP's ARP entry.
+ */
+
+struct arp_entry *imp_arp_lookup(struct imp_device *imp, in_addr_T ipaddr)
+{
+    struct arp_entry  *tabptr;
+    int                i;
+
+    /* Check if entry already in the table. */
+    for (i = 0; i < IMP_ARPTAB_SIZE; i++) {
+        tabptr = &imp->arp_table[i];
+
+        if (tabptr->ipaddr != 0) {
+            if (tabptr->ipaddr == ipaddr)
+                return tabptr;
+        }
+    }
+    return NULL;
+}
+
+t_stat imp_set_arp (UNIT* uptr, int32 val, CONST char* cptr, void* desc)
+{
+    char abuf[CBUFSIZE];
+    in_addr_T ip;
+    ETH_MAC mac_addr;
+
+    if (!cptr) return SCPE_IERR;
+
+    cptr = get_glyph (cptr, abuf, '=');
+    if (cptr && *cptr) {
+        if (SCPE_OK != eth_mac_scan (&mac_addr, cptr)) /* scan string for mac, put in mac */
+            return sim_messagef(SCPE_ARG, "Invalid MAC address: %s", cptr);
+    } else
+        return sim_messagef(SCPE_ARG, "Invalid MAC address: %s", cptr);
+    if (ipv4_inet_aton (abuf, (struct in_addr *)&ip)) {
+        imp_arp_update(&imp_data, ip, &mac_addr, ARP_DONT_AGE);
+        return SCPE_OK;
+    }
+    return sim_messagef(SCPE_ARG, "Invalid IP Address: %s", abuf);
+}
+
+t_stat imp_show_arp (FILE *st, UNIT *uptr, int32 val, CONST void *desc)
+{
+    struct arp_entry  *tabptr;
+    int                i;
+
+    fprintf (st, "%-17s%-19s%s\n", "IP Address:", "MAC:", "Age:");
+
+    for (i = 0; i < IMP_ARPTAB_SIZE; i++) {
+        char buf[32];
+
+        tabptr = &imp_data.arp_table[i];
+
+        if (tabptr->ipaddr == 0)
+            continue;
+
+        eth_mac_fmt(&tabptr->ethaddr, buf);     /* format ethernet mac address */
+        if (tabptr->age == ARP_DONT_AGE)
+            fprintf (st, "%-17s%-19s%s\n",
+                          ipv4_inet_ntoa(*((struct in_addr *)&tabptr->ipaddr)),
+                          buf, "static");
+        else
+            fprintf (st, "%-17s%-19s%d\n",
+                          ipv4_inet_ntoa(*((struct in_addr *)&tabptr->ipaddr)),
+                          buf, tabptr->age);
+        }
+    return SCPE_OK;
+}
 -
-
-static int sent_flag = 0;
-void sent(int status) {
-    sent_flag = 1;
-}
-
-static const char  *dhcp_state_names[] = {
-                    "OFF",          "REQUESTING",   "INIT",         "REBOOTING",
-                    "REBINDING",    "RENEWING",     "SELECTING",    "INFORMING",
-                    "CHECKING",     "PERMANENT",    "BOUND",        "RELEASING",
-                    "BACKING_OFF"
-                    };
-
-static const char  *dhcp_opr_names[16] = {
-                    "",             "DISCOVER",     "OFFER",        "REQUEST",
-                    "DECLINE",      "ACK",          "NAK",          "RELEASE",
-                    "INFORM"
-                    };
-
-/* Send out a DHCP packet, fill in IP and Ethernet data. */
-void
-imp_do_send_dhcp(struct imp_device *imp,
-                 const char *op,
-                 ETH_PACK *packet,
-                 uint8 *last,
-                  const struct arp_entry *destarp)
-{
-    struct ip_hdr     *pkt;
-    struct udp        *udp;
-    struct udp_hdr     udp_hdr;
-    struct in_addr     in_addr;
-    int                len;
-    char               mac_buf[20];
-
-    pkt = (struct ip_hdr *)(&packet->msg[0]);
-    udp = (struct udp *)(&packet->msg[sizeof(struct imp_eth_hdr) +
-                          sizeof(struct ip)]);
-    len = last - (uint8 *)udp;
-    /* Fill in ethernet and IP packet */
-    if (destarp)
-        memcpy(&pkt->ethhdr.dest, &destarp->ethaddr, 6);
-    else
-        memcpy(&pkt->ethhdr.dest, &broadcast_ethaddr, 6);
-    memcpy(&pkt->ethhdr.src, &imp->mac, 6);
-    pkt->ethhdr.type = htons(ETHTYPE_IP);
-    pkt->iphdr.ip_v_hl = 0x45;
-    pkt->iphdr.ip_id = 1;
-    pkt->iphdr.ip_ttl = 128;
-    pkt->iphdr.ip_p = UDP_PROTO;
-    pkt->iphdr.ip_dst = broadcast_ipaddr;
-    udp->udp_sport = htons(DHCP_UDP_PORT_CLIENT);
-    udp->udp_dport = htons(DHCP_UDP_PORT_SERVER);
-    udp->len = htons(len);
-    pkt->iphdr.ip_len = htons(len + sizeof(struct ip));
-    ip_checksum((uint8 *)(&pkt->iphdr.ip_sum), (uint8 *)&pkt->iphdr, 20);
-    ip_checksum((uint8 *)(&udp->chksum), (uint8 *)(udp), len);
-    /* Compute checksum of psuedo header and data */
-    udp_hdr.ip_src = pkt->iphdr.ip_src;
-    udp_hdr.ip_dst = pkt->iphdr.ip_dst;
-    udp_hdr.zero = 0;
-    udp_hdr.proto = UDP_PROTO;
-    udp_hdr.hlen = udp->len;
-    checksumadjust((uint8 *)&udp->chksum, (uint8 *)(&udp_hdr), 0,
-               (uint8 *)(&udp_hdr), sizeof(udp_hdr));
-    packet->len = len + sizeof(struct ip_hdr);
-    imp_write(imp, packet);
-
-    eth_mac_fmt (&pkt->ethhdr.dest, mac_buf);
-    memcpy(&in_addr, &udp_hdr.ip_dst, sizeof(in_addr));
-    sim_debug(DEBUG_DHCP, &imp_dev,
-        "client sent %s packet to: %s:%d(%s)\n", 
-        op, ipv4_inet_ntoa(in_addr), ntohs(udp->udp_dport), mac_buf);
-}
-
-/* Handle incoming DCHP offer and other requests */
-void
-imp_do_dhcp_client(struct imp_device *imp, ETH_PACK *read_buffer)
-{
-    struct ip           *ip_hdr = (struct ip *)
-                           (&read_buffer->msg[sizeof(struct imp_eth_hdr)]);
-    struct imp_eth_hdr  *eth = (struct imp_eth_hdr  *)read_buffer->msg;
-    int                 hl = (ip_hdr->ip_v_hl & 0xf) * 4;
-    struct dhcp         *dhcp;
-    struct udp          *upkt;
-    struct udp_hdr      udp_hdr;
-    struct in_addr      in_addr;
-    uint8               *opt;
-    uint16              sum;
-    int                 len;
-    in_addr_T           my_ip = 0;               /* Local IP address */
-    in_addr_T           my_mask = 0;             /* Local IP mask */
-    in_addr_T           my_gw = 0;               /* Gateway IP address */
-    int                 lease_time = 0;          /* Lease time */
-    int                 renew_time = 0;          /* Renewal time */
-    int                 rebind_time = 0;         /* Rebind time */
-    in_addr_T           dhcpip = 0;              /* DHCP server address */
-    int                 opr = -1;                /* DHCP operation */
-    char                mac_buf[20];             /* Source MAC address */
-
-    upkt = (struct udp *)(&((uint8 *)(ip_hdr))[hl]);
-    dhcp = (struct dhcp *)(&((uint8 *)(upkt))[sizeof(struct udp)]);
-
-    ip_checksum((uint8 *)&sum, (uint8 *)ip_hdr, hl);
-    if (sum != 0) {
-       sim_printf("IP checksum error %x\n\r", sum);
-       return;
-    }
-    ip_checksum((uint8 *)(&sum), (uint8 *)(upkt), ntohs(upkt->len));
-    udp_hdr.ip_src = ip_hdr->ip_src;
-    udp_hdr.ip_dst = ip_hdr->ip_dst;
-    udp_hdr.zero = 0;
-    udp_hdr.proto = UDP_PROTO;
-    udp_hdr.hlen = upkt->len;
-    checksumadjust((uint8 *)&sum, 0, 0, (uint8 *)(&udp_hdr), sizeof(udp_hdr));
-    if (sum != 0) {
-       sim_printf("UDP checksum error %x\n\r", sum);
-       return;
-    }
-
-    if (memcmp(&dhcp->chaddr, &imp->mac, 6) != 0 || dhcp->xid != imp->dhcp_xid)
-       return;
-
-    if (dhcp->op != DHCP_BOOTREPLY)
-       return;
-
-    opt = &dhcp->options[0];
-
-    my_ip = dhcp->yiaddr;
-
-    /* Scan and collect the options we care about */
-    while (*opt != DHCP_OPTION_END) {
-        switch(*opt++) {
-        case DHCP_OPTION_PAD:
-                              break;
-        default:
-                              len = *opt++;
-                              opt += len;
-                              break;
-        case DHCP_OPTION_SUBNET_MASK:
-                              len = *opt++;
-                              memcpy(&my_mask, opt, 4);
-                              opt += len;
-                              break;
-        case DHCP_OPTION_ROUTER:
-                              len = *opt++;
-                              memcpy(&my_gw, opt, 4);
-                              opt += len;
-                              break;
-        case DHCP_OPTION_REQUESTED_IP:
-                              len = *opt++;
-                              memcpy(&my_ip, opt, 4);
-                              opt += len;
-                              break;
-        case DHCP_OPTION_LEASE_TIME:
-                              len = *opt++;
-                              memcpy(&lease_time, opt, 4);
-                              lease_time = ntohl(lease_time);
-                              opt += len;
-                              break;
-        case DHCP_OPTION_T1:
-                              len = *opt++;
-                              memcpy(&renew_time, opt, 4);
-                              renew_time = ntohl(renew_time);
-                              opt += len;
-                              break;
-        case DHCP_OPTION_T2:
-                              len = *opt++;
-                              memcpy(&rebind_time, opt, 4);
-                              rebind_time = ntohl(rebind_time);
-                              opt += len;
-                              break;
-        case DHCP_OPTION_SERVER_ID:
-                              len = *opt++;
-                              memcpy(&dhcpip, opt, 4);
-                              opt += len;
-                              break;
-        case DHCP_OPTION_MESSAGE_TYPE:
-                              len = *opt++;
-                              opr = *opt;
-                              opt += len;
-                              break;
-        }
-    }
-
-    eth_mac_fmt(&eth->src, mac_buf);
-    memcpy(&in_addr, &udp_hdr.ip_src, sizeof(in_addr));
-    sim_debug(DEBUG_DHCP, &imp_dev,
-        "client incoming %s packet: dhcp_state=%s - wait_time=%d from: %s:%d(%s)\n", 
-                   (opr == -1) ? "" : dhcp_opr_names[opr], 
-                    dhcp_state_names[imp->dhcp_state], imp->dhcp_wait_time,
-                    ipv4_inet_ntoa(in_addr), ntohs(upkt->udp_sport), mac_buf);
-
-    /* Process an offer message */
-    if (opr == DHCP_OFFER && imp->dhcp_state == DHCP_STATE_SELECTING) {
-        /* Create a REQUEST Packet with IP address given */
-        imp->dhcp_state = DHCP_STATE_REQUESTING;
-        imp->ip = my_ip;
-        imp->dhcp_wait_time = 0;
-        imp->dhcp_retry_after = 4;
-        imp_dhcp_request(imp, dhcpip);
-    }
-    if (opr == DHCP_ACK && imp->dhcp_xid == dhcp->xid &&
-             (imp->dhcp_state == DHCP_STATE_REQUESTING ||
-              imp->dhcp_state == DHCP_STATE_REBINDING ||
-              imp->dhcp_state == DHCP_STATE_RENEWING)) {
-        ETH_PACK            arp_pkt;
-        struct arp_hdr      *arp;
-
-        /* Set my IP address to one offered */
-        imp->ip = dhcp->yiaddr;
-        imp->ip_mask = my_mask;
-        imp->gwip = my_gw;
-        imp->dhcpip = dhcpip;
-        imp->dhcp_state = DHCP_STATE_BOUND;
-        imp->dhcp_lease = lease_time;
-        imp->dhcp_renew = imp->dhcp_lease / 2;
-        if (renew_time)
-            imp->dhcp_renew = renew_time;
-        imp->dhcp_rebind = (7 * imp->dhcp_lease) / 8;
-        if (rebind_time)
-            imp->dhcp_rebind = rebind_time;
-        for (len = 0; len < 33; len++) {
-            if (htonl(mask[len]) == my_mask) {
-                imp->maskbits = 32 - len;
-                break;
-            }
-        /* Record a static ARP for the DHCP server */
-        imp_arp_update(imp, dhcpip, &eth->src, ARP_DONT_AGE);
-
-        /* Broadcast an ARP Reply with the assigned IP Address */
-        memset(&arp_pkt, 0, sizeof(ETH_PACK));
-        arp = (struct arp_hdr *)(&arp_pkt.msg[0]);
-        memcpy(&arp->ethhdr.dest, &broadcast_ethaddr, 6);
-        memcpy(&arp->ethhdr.src, &imp->mac, 6);
-        arp->ethhdr.type = htons(ETHTYPE_ARP);
-        memcpy(&arp->dhwaddr, &imp->mac, 6);
-        memcpy(&arp->shwaddr, &imp->mac, 6);
-        arp->dipaddr = imp->ip;
-        arp->sipaddr = imp->ip;
-        arp->opcode = htons(ARP_REPLY);
-        arp->hwtype = htons(ARP_HWTYPE_ETH);
-        arp->protocol = htons(ETHTYPE_IP);
-        arp->hwlen = 6;
-        arp->protolen = 4;
-        arp_pkt.len = sizeof(struct arp_hdr);
-        imp_write(imp, &arp_pkt);
-        }
-    }
-    if (opr == DHCP_NAK && (imp->dhcp_state == DHCP_STATE_REQUESTING ||
-              imp->dhcp_state == DHCP_STATE_REBINDING ||
-              imp->dhcp_state == DHCP_STATE_RENEWING)) {
-        imp->ip = imp->gwip = imp->dhcpip = imp->maskbits = 0;
-        imp->dhcp_state = DHCP_STATE_OFF;
-
-    }
-}
-
-void
-imp_dhcp_timer(struct imp_device *imp)
-{
-    if (!(imp_unit[0].flags & UNIT_DHCP))
-        return;
-
-    if (imp->dhcp_state == DHCP_STATE_BOUND)
-        sim_debug(DEBUG_DETAIL, &imp_dev,
-            "DHCP timer: dhcp_state=BOUND, Lease remaining time=%d\n", imp->dhcp_lease);
-    else
-        sim_debug(DEBUG_DETAIL, &imp_dev,
-            "DHCP timer: dhcp_state=%s, wait_time=%d\n", dhcp_state_names[imp->dhcp_state],
-                      imp->dhcp_wait_time);
-
-    if ((imp->dhcp_state == DHCP_STATE_BOUND) ||
-        (imp->dhcp_state == DHCP_STATE_REBINDING) ||
-        (imp->dhcp_state == DHCP_STATE_RENEWING)) {
-        if (imp->dhcp_lease != DHCP_INFINITE_LEASE) {
-            if (imp->dhcp_lease-- == 0) {
-                imp->dhcp_state = DHCP_STATE_OFF;
-            } else {
-                if (imp->dhcp_rebind-- == 0) {
-                    imp->dhcp_state = DHCP_STATE_REBINDING;
-                    imp->dhcpip = 0;
-                    imp->dhcp_wait_time = 0;
-                    imp->dhcp_retry_after = 4;
-                } else {
-                    if (imp->dhcp_renew-- == 0) {
-                        imp->dhcp_state = DHCP_STATE_RENEWING;
-                        imp->dhcp_wait_time = 0;
-                        imp->dhcp_retry_after = 4;
-                    }
-                }
-            }
-        }
-    }
-
-    switch (imp->dhcp_state) {
-    case DHCP_STATE_REBINDING:
-    case DHCP_STATE_RENEWING:
-         /* Create a REQUEST Packet with IP address previously given */
-         imp_dhcp_request(imp, (imp->dhcp_state == DHCP_STATE_RENEWING) ? imp->dhcpip : 0);
-         break;
-
-    case DHCP_STATE_OFF:
-         imp->dhcp_wait_time = 0;
-         imp->dhcp_retry_after = 4;
-         imp_dhcp_discover(imp);
-         break;
-
-    case DHCP_STATE_SELECTING:
-    case DHCP_STATE_REQUESTING:
-         imp->dhcp_wait_time++;
-         if (imp->dhcp_wait_time % imp->dhcp_retry_after == 0) {
-             if (imp->dhcp_retry_after < 64)
-                 imp->dhcp_retry_after *= 2;
-             imp->dhcp_wait_time = 0;
-             if (imp->dhcp_state == DHCP_STATE_SELECTING)
-                 imp_dhcp_discover(imp);
-             else
-                 imp_dhcp_request(imp, imp->dhcpip);
-         }
-         break;
-
-    default:
-         break;
-    }
-}
-
-void
-imp_dhcp_discover(struct imp_device *imp)
-{
-    ETH_PACK          dhcp_pkt;
-    struct dhcp       *dhcp;
-    uint8             *opt;
-    int               len;
-
-    /* Fill in Discover packet */
-    memset(&dhcp_pkt.msg[0], 0, ETH_FRAME_SIZE);
-    dhcp = (struct dhcp *)(&dhcp_pkt.msg[sizeof(struct imp_eth_hdr) +
-                          sizeof(struct ip) + sizeof(struct udp)]);
-
-    dhcp->op = DHCP_BOOTREQUEST;
-    dhcp->htype = DHCP_HTYPE_ETH;
-    dhcp->hlen = 6;
-    dhcp->xid = ++imp->dhcp_xid;
-    dhcp->secs = imp->dhcp_wait_time;
-    dhcp->cookie = htonl(DHCP_MAGIC_COOKIE);
-    memcpy(&dhcp->chaddr, &imp->mac, 6);
-    opt = &dhcp->options[0];
-    *opt++ = DHCP_OPTION_MESSAGE_TYPE;
-    *opt++ = 1;
-    *opt++ = DHCP_DISCOVER;
-    *opt++ = DHCP_OPTION_CLIENT_ID;
-    *opt++ = 7;
-    *opt++ = DHCP_HTYPE_ETH;
-    for (len = 0; len < 6; len++)
-        *opt++ = imp->mac[len];
-    if (imp->ip != 0) {
-        *opt++ = DHCP_OPTION_REQUESTED_IP;
-        *opt++ = 0x04;
-        memcpy(opt, &imp->ip, 4);
-        opt += 4;
-    }
-    *opt++= DHCP_OPTION_PARAMETER_REQUEST_LIST;
-    *opt++= 2;     /* Number */
-    *opt++= DHCP_OPTION_SUBNET_MASK;     /* Subnet mask */
-    *opt++= DHCP_OPTION_ROUTER;         /* Routers */
-    *opt++= DHCP_OPTION_END;  /* Last option */
-    /* Fill in ethernet and IP packet */
-    imp_do_send_dhcp(imp, "DISCOVER", &dhcp_pkt, opt, NULL);
-    imp->dhcp_state = DHCP_STATE_SELECTING;
-}
-
-void
-imp_dhcp_request(struct imp_device *imp, in_addr_T dhcpip)
-{
-    ETH_PACK          dhcp_pkt;
-    struct dhcp       *dhcp;
-    uint8             *opt;
-    int               len;
-
-    /* Fill in Request packet */
-    memset(&dhcp_pkt.msg[0], 0, ETH_FRAME_SIZE);
-    dhcp = (struct dhcp *)(&dhcp_pkt.msg[sizeof(struct imp_eth_hdr) +
-                          sizeof(struct ip) + sizeof(struct udp)]);
-
-    dhcp->op = DHCP_BOOTREQUEST;
-    dhcp->htype = DHCP_HTYPE_ETH;
-    dhcp->hlen = 6;
-    dhcp->xid = imp->dhcp_xid;
-    dhcp->cookie = htonl(DHCP_MAGIC_COOKIE);
-    memcpy(&dhcp->chaddr, &imp->mac, 6);
-    opt = &dhcp->options[0];
-    *opt++ = DHCP_OPTION_MESSAGE_TYPE;
-    *opt++ = 1;
-    *opt++ = DHCP_REQUEST;
-    *opt++ = DHCP_OPTION_REQUESTED_IP;
-    *opt++ = 4;
-    memcpy(opt, &imp->ip, 4);
-    opt += 4;
-    if (dhcpip) {
-        *opt++ = DHCP_OPTION_SERVER_ID;
-        *opt++ = 4;
-        memcpy(opt, &dhcpip, 4);
-        opt += 4;
-    }
-    *opt++ = DHCP_OPTION_CLIENT_ID;
-    *opt++ = 7;
-    *opt++ = DHCP_HTYPE_ETH;
-    for (len = 0; len < 6; len++)
-        *opt++ = imp->mac[len];
-    *opt++ = DHCP_OPTION_PARAMETER_REQUEST_LIST;
-    *opt++ = 4;     /* Number */
-    *opt++ = DHCP_OPTION_SUBNET_MASK;     /* Subnet mask */
-    *opt++ = DHCP_OPTION_ROUTER;         /* Routers */
-    *opt++ = DHCP_OPTION_T1;            /* Renewal time */
-    *opt++ = DHCP_OPTION_T2;            /* Rebinding time */
-    *opt++ = DHCP_OPTION_END;  /* Last option */
-    imp_do_send_dhcp(imp, "REQUEST", &dhcp_pkt, opt, imp_arp_lookup(imp, dhcpip));
-}
-
-void
-imp_dhcp_release(struct imp_device *imp)
-{
-    ETH_PACK          dhcp_pkt;
-    struct dhcp       *dhcp;
-    uint8             *opt;
-    int               len;
-
-
-    /* Nothing to send if we are not bound */
-    if (imp->dhcp_state == DHCP_STATE_OFF)
-        return;
-    /* Fill in DHCP RELEASE PACKET */
-    memset(&dhcp_pkt.msg[0], 0, ETH_FRAME_SIZE);
-    dhcp = (struct dhcp *)(&dhcp_pkt.msg[sizeof(struct imp_eth_hdr) +
-                          sizeof(struct ip) + sizeof(struct udp)]);
-
-    dhcp->op = DHCP_BOOTREQUEST;
-    dhcp->htype = DHCP_HTYPE_ETH;
-    dhcp->hlen = 6;
-    dhcp->xid = ++imp->dhcp_xid;
-    dhcp->ciaddr = imp->ip;
-    dhcp->cookie = htonl(DHCP_MAGIC_COOKIE);
-    memcpy(&dhcp->chaddr, &imp->mac, 6);
-    opt = &dhcp->options[0];
-    *opt++ = DHCP_OPTION_SERVER_ID;
-    *opt++ = 4;
-    memcpy(opt, &imp->dhcpip, 4);
-    opt += 4;
-    *opt++ = DHCP_OPTION_MESSAGE_TYPE;
-    *opt++ = 1;
-    *opt++ = DHCP_RELEASE;
-    if (imp->ip != 0) {
-        *opt++ = DHCP_OPTION_REQUESTED_IP;
-        *opt++ = 0x04;
-        memcpy(opt, &imp->ip, 4);
-        opt += 4;
-    }
-    *opt++ = DHCP_OPTION_CLIENT_ID;
-    *opt++ = 7;
-    *opt++ = DHCP_HTYPE_ETH;
-    for (len = 0; len < 6; len++)
-        *opt++ = imp->mac[len];
-    *opt++= DHCP_OPTION_END;  /* Last option */
-    imp_do_send_dhcp(imp, "RELEASE", &dhcp_pkt, opt, imp_arp_lookup(imp, imp->dhcpip));
-    imp->dhcp_state = DHCP_STATE_OFF;
-    imp->ip = imp->gwip = imp->dhcpip = imp->maskbits = 0;
-}
-
-
+
+
+static int sent_flag = 0;
+void sent(int status) {
+    sent_flag = 1;
+}
+
+static const char  *dhcp_state_names[] = {
+                    "OFF",          "REQUESTING",   "INIT",         "REBOOTING",
+                    "REBINDING",    "RENEWING",     "SELECTING",    "INFORMING",
+                    "CHECKING",     "PERMANENT",    "BOUND",        "RELEASING",
+                    "BACKING_OFF"
+                    };
+
+static const char  *dhcp_opr_names[16] = {
+                    "",             "DISCOVER",     "OFFER",        "REQUEST",
+                    "DECLINE",      "ACK",          "NAK",          "RELEASE",
+                    "INFORM"
+                    };
+
+/* Send out a DHCP packet, fill in IP and Ethernet data. */
+void
+imp_do_send_dhcp(struct imp_device *imp,
+                 const char *op,
+                 ETH_PACK *packet,
+                 uint8 *last,
+                  const struct arp_entry *destarp)
+{
+    struct ip_hdr     *pkt;
+    struct udp        *udp;
+    struct udp_hdr     udp_hdr;
+    struct in_addr     in_addr;
+    int                len;
+    char               mac_buf[20];
+
+    pkt = (struct ip_hdr *)(&packet->msg[0]);
+    udp = (struct udp *)(&packet->msg[sizeof(struct imp_eth_hdr) +
+                          sizeof(struct ip)]);
+    len = last - (uint8 *)udp;
+    /* Fill in ethernet and IP packet */
+    if (destarp)
+        memcpy(&pkt->ethhdr.dest, &destarp->ethaddr, 6);
+    else
+        memcpy(&pkt->ethhdr.dest, &broadcast_ethaddr, 6);
+    memcpy(&pkt->ethhdr.src, &imp->mac, 6);
+    pkt->ethhdr.type = htons(ETHTYPE_IP);
+    pkt->iphdr.ip_v_hl = 0x45;
+    pkt->iphdr.ip_id = 1;
+    pkt->iphdr.ip_ttl = 128;
+    pkt->iphdr.ip_p = UDP_PROTO;
+    pkt->iphdr.ip_dst = broadcast_ipaddr;
+    udp->udp_sport = htons(DHCP_UDP_PORT_CLIENT);
+    udp->udp_dport = htons(DHCP_UDP_PORT_SERVER);
+    udp->len = htons(len);
+    pkt->iphdr.ip_len = htons(len + sizeof(struct ip));
+    ip_checksum((uint8 *)(&pkt->iphdr.ip_sum), (uint8 *)&pkt->iphdr, 20);
+    ip_checksum((uint8 *)(&udp->chksum), (uint8 *)(udp), len);
+    /* Compute checksum of psuedo header and data */
+    udp_hdr.ip_src = pkt->iphdr.ip_src;
+    udp_hdr.ip_dst = pkt->iphdr.ip_dst;
+    udp_hdr.zero = 0;
+    udp_hdr.proto = UDP_PROTO;
+    udp_hdr.hlen = udp->len;
+    checksumadjust((uint8 *)&udp->chksum, (uint8 *)(&udp_hdr), 0,
+               (uint8 *)(&udp_hdr), sizeof(udp_hdr));
+    packet->len = len + sizeof(struct ip_hdr);
+    imp_write(imp, packet);
+
+    eth_mac_fmt (&pkt->ethhdr.dest, mac_buf);
+    memcpy(&in_addr, &udp_hdr.ip_dst, sizeof(in_addr));
+    sim_debug(DEBUG_DHCP, &imp_dev,
+        "client sent %s packet to: %s:%d(%s)\n", 
+        op, ipv4_inet_ntoa(in_addr), ntohs(udp->udp_dport), mac_buf);
+}
+
+/* Handle incoming DCHP offer and other requests */
+void
+imp_do_dhcp_client(struct imp_device *imp, ETH_PACK *read_buffer)
+{
+    struct ip           *ip_hdr = (struct ip *)
+                           (&read_buffer->msg[sizeof(struct imp_eth_hdr)]);
+    struct imp_eth_hdr  *eth = (struct imp_eth_hdr  *)read_buffer->msg;
+    int                 hl = (ip_hdr->ip_v_hl & 0xf) * 4;
+    struct dhcp         *dhcp;
+    struct udp          *upkt;
+    struct udp_hdr      udp_hdr;
+    struct in_addr      in_addr;
+    uint8               *opt;
+    uint16              sum;
+    int                 len;
+    in_addr_T           my_ip = 0;               /* Local IP address */
+    in_addr_T           my_mask = 0;             /* Local IP mask */
+    in_addr_T           my_gw = 0;               /* Gateway IP address */
+    int                 lease_time = 0;          /* Lease time */
+    int                 renew_time = 0;          /* Renewal time */
+    int                 rebind_time = 0;         /* Rebind time */
+    in_addr_T           dhcpip = 0;              /* DHCP server address */
+    int                 opr = -1;                /* DHCP operation */
+    char                mac_buf[20];             /* Source MAC address */
+
+    upkt = (struct udp *)(&((uint8 *)(ip_hdr))[hl]);
+    dhcp = (struct dhcp *)(&((uint8 *)(upkt))[sizeof(struct udp)]);
+
+    ip_checksum((uint8 *)&sum, (uint8 *)ip_hdr, hl);
+    if (sum != 0) {
+       sim_printf("IP checksum error %x\n\r", sum);
+       return;
+    }
+    ip_checksum((uint8 *)(&sum), (uint8 *)(upkt), ntohs(upkt->len));
+    udp_hdr.ip_src = ip_hdr->ip_src;
+    udp_hdr.ip_dst = ip_hdr->ip_dst;
+    udp_hdr.zero = 0;
+    udp_hdr.proto = UDP_PROTO;
+    udp_hdr.hlen = upkt->len;
+    checksumadjust((uint8 *)&sum, 0, 0, (uint8 *)(&udp_hdr), sizeof(udp_hdr));
+    if (sum != 0) {
+       sim_printf("UDP checksum error %x\n\r", sum);
+       return;
+    }
+
+    if (memcmp(&dhcp->chaddr, &imp->mac, 6) != 0 || dhcp->xid != imp->dhcp_xid)
+       return;
+
+    if (dhcp->op != DHCP_BOOTREPLY)
+       return;
+
+    opt = &dhcp->options[0];
+
+    my_ip = dhcp->yiaddr;
+
+    /* Scan and collect the options we care about */
+    while (*opt != DHCP_OPTION_END) {
+        switch(*opt++) {
+        case DHCP_OPTION_PAD:
+                              break;
+        default:
+                              len = *opt++;
+                              opt += len;
+                              break;
+        case DHCP_OPTION_SUBNET_MASK:
+                              len = *opt++;
+                              memcpy(&my_mask, opt, 4);
+                              opt += len;
+                              break;
+        case DHCP_OPTION_ROUTER:
+                              len = *opt++;
+                              memcpy(&my_gw, opt, 4);
+                              opt += len;
+                              break;
+        case DHCP_OPTION_REQUESTED_IP:
+                              len = *opt++;
+                              memcpy(&my_ip, opt, 4);
+                              opt += len;
+                              break;
+        case DHCP_OPTION_LEASE_TIME:
+                              len = *opt++;
+                              memcpy(&lease_time, opt, 4);
+                              lease_time = ntohl(lease_time);
+                              opt += len;
+                              break;
+        case DHCP_OPTION_T1:
+                              len = *opt++;
+                              memcpy(&renew_time, opt, 4);
+                              renew_time = ntohl(renew_time);
+                              opt += len;
+                              break;
+        case DHCP_OPTION_T2:
+                              len = *opt++;
+                              memcpy(&rebind_time, opt, 4);
+                              rebind_time = ntohl(rebind_time);
+                              opt += len;
+                              break;
+        case DHCP_OPTION_SERVER_ID:
+                              len = *opt++;
+                              memcpy(&dhcpip, opt, 4);
+                              opt += len;
+                              break;
+        case DHCP_OPTION_MESSAGE_TYPE:
+                              len = *opt++;
+                              opr = *opt;
+                              opt += len;
+                              break;
+        }
+    }
+
+    eth_mac_fmt(&eth->src, mac_buf);
+    memcpy(&in_addr, &udp_hdr.ip_src, sizeof(in_addr));
+    sim_debug(DEBUG_DHCP, &imp_dev,
+        "client incoming %s packet: dhcp_state=%s - wait_time=%d from: %s:%d(%s)\n", 
+                   (opr == -1) ? "" : dhcp_opr_names[opr], 
+                    dhcp_state_names[imp->dhcp_state], imp->dhcp_wait_time,
+                    ipv4_inet_ntoa(in_addr), ntohs(upkt->udp_sport), mac_buf);
+
+    /* Process an offer message */
+    if (opr == DHCP_OFFER && imp->dhcp_state == DHCP_STATE_SELECTING) {
+        /* Create a REQUEST Packet with IP address given */
+        imp->dhcp_state = DHCP_STATE_REQUESTING;
+        imp->ip = my_ip;
+        imp->dhcp_wait_time = 0;
+        imp->dhcp_retry_after = 4;
+        imp_dhcp_request(imp, dhcpip);
+    }
+    if (opr == DHCP_ACK && imp->dhcp_xid == dhcp->xid &&
+             (imp->dhcp_state == DHCP_STATE_REQUESTING ||
+              imp->dhcp_state == DHCP_STATE_REBINDING ||
+              imp->dhcp_state == DHCP_STATE_RENEWING)) {
+        ETH_PACK            arp_pkt;
+        struct arp_hdr      *arp;
+
+        /* Set my IP address to one offered */
+        imp->ip = dhcp->yiaddr;
+        imp->ip_mask = my_mask;
+        imp->gwip = my_gw;
+        imp->dhcpip = dhcpip;
+        imp->dhcp_state = DHCP_STATE_BOUND;
+        imp->dhcp_lease = lease_time;
+        imp->dhcp_renew = imp->dhcp_lease / 2;
+        if (renew_time)
+            imp->dhcp_renew = renew_time;
+        imp->dhcp_rebind = (7 * imp->dhcp_lease) / 8;
+        if (rebind_time)
+            imp->dhcp_rebind = rebind_time;
+        for (len = 0; len < 33; len++) {
+            if (htonl(mask[len]) == my_mask) {
+                imp->maskbits = 32 - len;
+                break;
+            }
+        /* Record a static ARP for the DHCP server */
+        imp_arp_update(imp, dhcpip, &eth->src, ARP_DONT_AGE);
+
+        /* Broadcast an ARP Reply with the assigned IP Address */
+        memset(&arp_pkt, 0, sizeof(ETH_PACK));
+        arp = (struct arp_hdr *)(&arp_pkt.msg[0]);
+        memcpy(&arp->ethhdr.dest, &broadcast_ethaddr, 6);
+        memcpy(&arp->ethhdr.src, &imp->mac, 6);
+        arp->ethhdr.type = htons(ETHTYPE_ARP);
+        memcpy(&arp->dhwaddr, &imp->mac, 6);
+        memcpy(&arp->shwaddr, &imp->mac, 6);
+        arp->dipaddr = imp->ip;
+        arp->sipaddr = imp->ip;
+        arp->opcode = htons(ARP_REPLY);
+        arp->hwtype = htons(ARP_HWTYPE_ETH);
+        arp->protocol = htons(ETHTYPE_IP);
+        arp->hwlen = 6;
+        arp->protolen = 4;
+        arp_pkt.len = sizeof(struct arp_hdr);
+        imp_write(imp, &arp_pkt);
+        }
+    }
+    if (opr == DHCP_NAK && (imp->dhcp_state == DHCP_STATE_REQUESTING ||
+              imp->dhcp_state == DHCP_STATE_REBINDING ||
+              imp->dhcp_state == DHCP_STATE_RENEWING)) {
+        imp->ip = imp->gwip = imp->dhcpip = imp->maskbits = 0;
+        imp->dhcp_state = DHCP_STATE_OFF;
+
+    }
+}
+
+void
+imp_dhcp_timer(struct imp_device *imp)
+{
+    if (!(imp_unit[0].flags & UNIT_DHCP))
+        return;
+
+    if (imp->dhcp_state == DHCP_STATE_BOUND)
+        sim_debug(DEBUG_DETAIL, &imp_dev,
+            "DHCP timer: dhcp_state=BOUND, Lease remaining time=%d\n", imp->dhcp_lease);
+    else
+        sim_debug(DEBUG_DETAIL, &imp_dev,
+            "DHCP timer: dhcp_state=%s, wait_time=%d\n", dhcp_state_names[imp->dhcp_state],
+                      imp->dhcp_wait_time);
+
+    if ((imp->dhcp_state == DHCP_STATE_BOUND) ||
+        (imp->dhcp_state == DHCP_STATE_REBINDING) ||
+        (imp->dhcp_state == DHCP_STATE_RENEWING)) {
+        if (imp->dhcp_lease != DHCP_INFINITE_LEASE) {
+            if (imp->dhcp_lease-- == 0) {
+                imp->dhcp_state = DHCP_STATE_OFF;
+            } else {
+                if (imp->dhcp_rebind-- == 0) {
+                    imp->dhcp_state = DHCP_STATE_REBINDING;
+                    imp->dhcpip = 0;
+                    imp->dhcp_wait_time = 0;
+                    imp->dhcp_retry_after = 4;
+                } else {
+                    if (imp->dhcp_renew-- == 0) {
+                        imp->dhcp_state = DHCP_STATE_RENEWING;
+                        imp->dhcp_wait_time = 0;
+                        imp->dhcp_retry_after = 4;
+                    }
+                }
+            }
+        }
+    }
+
+    switch (imp->dhcp_state) {
+    case DHCP_STATE_REBINDING:
+    case DHCP_STATE_RENEWING:
+         /* Create a REQUEST Packet with IP address previously given */
+         imp_dhcp_request(imp, (imp->dhcp_state == DHCP_STATE_RENEWING) ? imp->dhcpip : 0);
+         break;
+
+    case DHCP_STATE_OFF:
+         imp->dhcp_wait_time = 0;
+         imp->dhcp_retry_after = 4;
+         imp_dhcp_discover(imp);
+         break;
+
+    case DHCP_STATE_SELECTING:
+    case DHCP_STATE_REQUESTING:
+         imp->dhcp_wait_time++;
+         if (imp->dhcp_wait_time % imp->dhcp_retry_after == 0) {
+             if (imp->dhcp_retry_after < 64)
+                 imp->dhcp_retry_after *= 2;
+             imp->dhcp_wait_time = 0;
+             if (imp->dhcp_state == DHCP_STATE_SELECTING)
+                 imp_dhcp_discover(imp);
+             else
+                 imp_dhcp_request(imp, imp->dhcpip);
+         }
+         break;
+
+    default:
+         break;
+    }
+}
+
+void
+imp_dhcp_discover(struct imp_device *imp)
+{
+    ETH_PACK          dhcp_pkt;
+    struct dhcp       *dhcp;
+    uint8             *opt;
+    int               len;
+
+    /* Fill in Discover packet */
+    memset(&dhcp_pkt.msg[0], 0, ETH_FRAME_SIZE);
+    dhcp = (struct dhcp *)(&dhcp_pkt.msg[sizeof(struct imp_eth_hdr) +
+                          sizeof(struct ip) + sizeof(struct udp)]);
+
+    dhcp->op = DHCP_BOOTREQUEST;
+    dhcp->htype = DHCP_HTYPE_ETH;
+    dhcp->hlen = 6;
+    dhcp->xid = ++imp->dhcp_xid;
+    dhcp->secs = imp->dhcp_wait_time;
+    dhcp->cookie = htonl(DHCP_MAGIC_COOKIE);
+    memcpy(&dhcp->chaddr, &imp->mac, 6);
+    opt = &dhcp->options[0];
+    *opt++ = DHCP_OPTION_MESSAGE_TYPE;
+    *opt++ = 1;
+    *opt++ = DHCP_DISCOVER;
+    *opt++ = DHCP_OPTION_CLIENT_ID;
+    *opt++ = 7;
+    *opt++ = DHCP_HTYPE_ETH;
+    for (len = 0; len < 6; len++)
+        *opt++ = imp->mac[len];
+    if (imp->ip != 0) {
+        *opt++ = DHCP_OPTION_REQUESTED_IP;
+        *opt++ = 0x04;
+        memcpy(opt, &imp->ip, 4);
+        opt += 4;
+    }
+    *opt++= DHCP_OPTION_PARAMETER_REQUEST_LIST;
+    *opt++= 2;     /* Number */
+    *opt++= DHCP_OPTION_SUBNET_MASK;     /* Subnet mask */
+    *opt++= DHCP_OPTION_ROUTER;         /* Routers */
+    *opt++= DHCP_OPTION_END;  /* Last option */
+    /* Fill in ethernet and IP packet */
+    imp_do_send_dhcp(imp, "DISCOVER", &dhcp_pkt, opt, NULL);
+    imp->dhcp_state = DHCP_STATE_SELECTING;
+}
+
+void
+imp_dhcp_request(struct imp_device *imp, in_addr_T dhcpip)
+{
+    ETH_PACK          dhcp_pkt;
+    struct dhcp       *dhcp;
+    uint8             *opt;
+    int               len;
+
+    /* Fill in Request packet */
+    memset(&dhcp_pkt.msg[0], 0, ETH_FRAME_SIZE);
+    dhcp = (struct dhcp *)(&dhcp_pkt.msg[sizeof(struct imp_eth_hdr) +
+                          sizeof(struct ip) + sizeof(struct udp)]);
+
+    dhcp->op = DHCP_BOOTREQUEST;
+    dhcp->htype = DHCP_HTYPE_ETH;
+    dhcp->hlen = 6;
+    dhcp->xid = imp->dhcp_xid;
+    dhcp->cookie = htonl(DHCP_MAGIC_COOKIE);
+    memcpy(&dhcp->chaddr, &imp->mac, 6);
+    opt = &dhcp->options[0];
+    *opt++ = DHCP_OPTION_MESSAGE_TYPE;
+    *opt++ = 1;
+    *opt++ = DHCP_REQUEST;
+    *opt++ = DHCP_OPTION_REQUESTED_IP;
+    *opt++ = 4;
+    memcpy(opt, &imp->ip, 4);
+    opt += 4;
+    if (dhcpip) {
+        *opt++ = DHCP_OPTION_SERVER_ID;
+        *opt++ = 4;
+        memcpy(opt, &dhcpip, 4);
+        opt += 4;
+    }
+    *opt++ = DHCP_OPTION_CLIENT_ID;
+    *opt++ = 7;
+    *opt++ = DHCP_HTYPE_ETH;
+    for (len = 0; len < 6; len++)
+        *opt++ = imp->mac[len];
+    *opt++ = DHCP_OPTION_PARAMETER_REQUEST_LIST;
+    *opt++ = 4;     /* Number */
+    *opt++ = DHCP_OPTION_SUBNET_MASK;     /* Subnet mask */
+    *opt++ = DHCP_OPTION_ROUTER;         /* Routers */
+    *opt++ = DHCP_OPTION_T1;            /* Renewal time */
+    *opt++ = DHCP_OPTION_T2;            /* Rebinding time */
+    *opt++ = DHCP_OPTION_END;  /* Last option */
+    imp_do_send_dhcp(imp, "REQUEST", &dhcp_pkt, opt, imp_arp_lookup(imp, dhcpip));
+}
+
+void
+imp_dhcp_release(struct imp_device *imp)
+{
+    ETH_PACK          dhcp_pkt;
+    struct dhcp       *dhcp;
+    uint8             *opt;
+    int               len;
+
+
+    /* Nothing to send if we are not bound */
+    if (imp->dhcp_state == DHCP_STATE_OFF)
+        return;
+    /* Fill in DHCP RELEASE PACKET */
+    memset(&dhcp_pkt.msg[0], 0, ETH_FRAME_SIZE);
+    dhcp = (struct dhcp *)(&dhcp_pkt.msg[sizeof(struct imp_eth_hdr) +
+                          sizeof(struct ip) + sizeof(struct udp)]);
+
+    dhcp->op = DHCP_BOOTREQUEST;
+    dhcp->htype = DHCP_HTYPE_ETH;
+    dhcp->hlen = 6;
+    dhcp->xid = ++imp->dhcp_xid;
+    dhcp->ciaddr = imp->ip;
+    dhcp->cookie = htonl(DHCP_MAGIC_COOKIE);
+    memcpy(&dhcp->chaddr, &imp->mac, 6);
+    opt = &dhcp->options[0];
+    *opt++ = DHCP_OPTION_SERVER_ID;
+    *opt++ = 4;
+    memcpy(opt, &imp->dhcpip, 4);
+    opt += 4;
+    *opt++ = DHCP_OPTION_MESSAGE_TYPE;
+    *opt++ = 1;
+    *opt++ = DHCP_RELEASE;
+    if (imp->ip != 0) {
+        *opt++ = DHCP_OPTION_REQUESTED_IP;
+        *opt++ = 0x04;
+        memcpy(opt, &imp->ip, 4);
+        opt += 4;
+    }
+    *opt++ = DHCP_OPTION_CLIENT_ID;
+    *opt++ = 7;
+    *opt++ = DHCP_HTYPE_ETH;
+    for (len = 0; len < 6; len++)
+        *opt++ = imp->mac[len];
+    *opt++= DHCP_OPTION_END;  /* Last option */
+    imp_do_send_dhcp(imp, "RELEASE", &dhcp_pkt, opt, imp_arp_lookup(imp, imp->dhcpip));
+    imp->dhcp_state = DHCP_STATE_OFF;
+    imp->ip = imp->gwip = imp->dhcpip = imp->maskbits = 0;
+}
+
+
 -
-static char *
-ipv4_inet_ntoa(struct in_addr ip)
-{
-   static char str[20];
-
-   if (sim_end)
-       sprintf (str, "%d.%d.%d.%d", ip.s_addr & 0xFF, (ip.s_addr >> 8) & 0xFF,
-                              (ip.s_addr >> 16) & 0xFF, (ip.s_addr >> 24) & 0xFF);
-   else
-       sprintf (str, "%d.%d.%d.%d", (ip.s_addr >> 24) & 0xFF, (ip.s_addr >> 16) & 0xFF,
-                              (ip.s_addr >> 8) & 0xFF, ip.s_addr & 0xFF);
-   return str;
-}
-
-static
-int ipv4_inet_aton(const char *str, struct in_addr *inp)
-{
-    unsigned long bytes[4];
-    int i = 0;
-    char *end;
-    in_addr_T val;
-
-    for (i=0; (i < 4) && isdigit (*str); i++) {
-        bytes[i] = strtoul (str, &end, 0);
-        if (str == end)
-            return 0;
-        str = end;
-        if (*str == '.')
-            ++str;
-        }
-    if (*str && (*str != '/'))
-        return 0;
-    switch (i) {
-    case 1:
-            val = bytes[0];
-            break;
-    case 2:
-            if ((bytes[0] > 0xFF) || (bytes[1] > 0xFFFFFF))
-                return 0;
-            val = (bytes[0] << 24) | bytes[1];
-            break;
-    case 3:
-            if ((bytes[0] > 0xFF) || (bytes[1] > 0xFF) || (bytes[2] > 0xFFFF))
-                return 0;
-            val = (bytes[0] << 24) | (bytes[1] << 16) | bytes[2];
-            break;
-    case 4:
-            if ((bytes[0] > 0xFF) || (bytes[1] > 0xFF) || (bytes[2] > 0xFF)
-                  || (bytes[3] > 0xFF))
-                return 0;
-            val = (bytes[0] << 24) | (bytes[1] << 16) | (bytes[2] << 8) | bytes[3];
-            break;
-    default:
-            return 0;
-    }
-    if (inp)
-        *(in_addr_T *)inp = htonl (val);
-    return 1;
-}
-
-t_stat imp_set_mpx (UNIT *uptr, int32 val, CONST char *cptr, void *desc)
-{
-    int32 mpx;
-    t_stat r;
-
-    if (cptr == NULL)
-        return SCPE_ARG;
-    mpx = (int32) get_uint (cptr, 8, 8, &r);
-    if (r != SCPE_OK)
-        return r;
-    imp_mpx_lvl = mpx;
-    return SCPE_OK;
-}
-
-t_stat imp_show_mpx (FILE *st, UNIT *uptr, int32 val, CONST void *desc)
-{
-   if (uptr == NULL)
-      return SCPE_IERR;
-
-   fprintf (st, "MPX=%o", imp_mpx_lvl);
-   return SCPE_OK;
-}
-
-t_stat imp_show_mac (FILE* st, UNIT* uptr, int32 val, CONST void* desc)
-{
-    char buffer[20];
-    eth_mac_fmt(&imp_data.mac, buffer);
-    fprintf(st, "MAC=%s", buffer);
-    return SCPE_OK;
-}
-
-t_stat imp_set_mac (UNIT* uptr, int32 val, CONST char* cptr, void* desc)
-{
-    t_stat status;
-
-    if (!cptr) return SCPE_IERR;
-    if (uptr->flags & UNIT_ATT) return SCPE_ALATT;
-
-    status = eth_mac_scan_ex(&imp_data.mac, cptr, uptr);
-    if (status != SCPE_OK)
-      return status;
-
-    memcpy(&imp_data.bcast, &broadcast_ethaddr, 6);
-    return SCPE_OK;
-}
-
-t_stat imp_show_ip (FILE *st, UNIT *uptr, int32 val, CONST void *desc)
-{
-   struct in_addr ip;
-   ip.s_addr = imp_data.ip;
-   fprintf (st, "IP=%s/%d", ipv4_inet_ntoa(ip), imp_data.maskbits);
-   return SCPE_OK;
-}
-
-t_stat imp_set_ip (UNIT* uptr, int32 val, CONST char* cptr, void* desc)
-{
-    char abuf[CBUFSIZE];
-    struct in_addr  ip;
-
-    if (!cptr) return SCPE_IERR;
-    if (uptr->flags & UNIT_ATT) return SCPE_ALATT;
-
-    cptr = get_glyph (cptr, abuf, '/');
-    if (cptr && *cptr) {
-          imp_data.maskbits = atoi (cptr);
-          if (imp_data.maskbits < 0)
-              imp_data.maskbits = 0;
-          if (imp_data.maskbits > 32)
-              imp_data.maskbits = 32;
-    } else
-          imp_data.maskbits = 32;
-    if (ipv4_inet_aton (abuf, &ip)) {
-        imp_data.ip = ip.s_addr;
-        imp_data.ip_mask =  htonl(mask[imp_data.maskbits]);
-        if (uptr->flags & UNIT_DHCP) {
-            uptr->flags &= ~UNIT_DHCP;
-            return sim_messagef (SCPE_OK, "IMP DHCP disabled\n");
-        }
-        return SCPE_OK;
-    }
-    return SCPE_ARG;
-}
-
-t_stat imp_show_gwip (FILE *st, UNIT *uptr, int32 val, CONST void *desc)
-{
-   struct in_addr ip;
-
-   ip.s_addr = imp_data.gwip;
-   fprintf (st, "GW=%s", ipv4_inet_ntoa(ip));
-   return SCPE_OK;
-}
-
-t_stat imp_set_gwip (UNIT* uptr, int32 val, CONST char* cptr, void* desc)
-{
-    struct in_addr  ip;
-    if (!cptr) return SCPE_IERR;
-    if (uptr->flags & UNIT_ATT) return SCPE_ALATT;
-
-    if (ipv4_inet_aton (cptr, &ip)) {
-        imp_data.gwip = ip.s_addr;
-        if (uptr->flags & UNIT_DHCP) {
-            uptr->flags &= ~UNIT_DHCP;
-            return sim_messagef (SCPE_OK, "IMP DHCP disabled\n");
-        }
-       return SCPE_OK;
-    }
-    return SCPE_ARG;
-}
-
-t_stat imp_show_dhcpip (FILE *st, UNIT *uptr, int32 val, CONST void *desc)
-{
-    if (!(uptr->flags & UNIT_DHCP)) {
-        fprintf (st, "DHCP disabled");
-    } else {
-        struct in_addr ip;
-        ip.s_addr = imp_data.dhcpip;
-        fprintf (st, "DHCP Server IP=%s", ipv4_inet_ntoa(ip));
-        if (imp_data.dhcp_state == DHCP_STATE_BOUND) {
-            fprintf (st, ", Lease Expires in %d seconds", imp_data.dhcp_lease);
-        } else {
-            fprintf (st, ", State:%s, Waited %d seconds", dhcp_state_names[imp_data.dhcp_state],
-                  imp_data.dhcp_wait_time);            
-        }
-    }
-   return SCPE_OK;
-}
-
-t_stat imp_show_hostip (FILE *st, UNIT *uptr, int32 val, CONST void *desc)
-{
-   struct in_addr ip;
-
-   ip.s_addr = imp_data.hostip;
-   fprintf (st, "HOST=%s", ipv4_inet_ntoa(ip));
-   return SCPE_OK;
-}
-
-t_stat imp_set_hostip (UNIT* uptr, int32 val, CONST char* cptr, void* desc)
-{
-   struct in_addr ip;
-    if (!cptr) return SCPE_IERR;
-    if (uptr->flags & UNIT_ATT) return SCPE_ALATT;
-
-    if (ipv4_inet_aton (cptr, &ip)) {
-       imp_data.hostip = ip.s_addr;
-       return SCPE_OK;
-    }
-    return SCPE_ARG;
-}
-
-struct imp_packet *
-imp_get_packet(struct imp_device *imp) {
-    struct imp_packet *ret;
-    /* Check if list empty */
-    if ((ret = imp->freeq) != NULL) {
-        imp->freeq = ret->next;
-        ret->next = NULL;
-    }
-    return ret;
-}
-
-void
-imp_free_packet(struct imp_device *imp, struct imp_packet *p) {
-    p->next = imp->freeq;
-    imp->freeq = p;
-}
-
-t_stat imp_reset (DEVICE *dptr)
-{
-    int  i;
-    struct imp_packet *p;
-
-    for (i = 0; i < 6; i++) {
-        if (imp_data.mac[i] != 0)
-            break;
-    }
-    if (i == 6) {   /* First call to reset? */
-        /* Set a default MAC address in a BBN assigned OID range no longer in use */
-        imp_set_mac (dptr->units, 0, "00:00:02:00:00:00/24", NULL);
-        /* Clear ARP table. */
-        memset(imp_data.arp_table, 0, sizeof(imp_data.arp_table));
-        imp_data.dhcp_state = DHCP_STATE_OFF;
-    }
-    /* Clear queues. */
-    imp_data.sendq = NULL;
-    /* Set up free queue */
-    p = NULL;
-    for (i = 0; i < (sizeof(imp_buffer)/sizeof(struct imp_packet)); i++) {
-        imp_buffer[i].next = p;
-        p = &imp_buffer[i];
-    }
-    /* Fix last entry */
-    imp_data.freeq = p;
-    imp_data.init_state = 0;
-    last_coni = sim_gtime();
-    if (imp_unit[0].flags & UNIT_ATT)
-        sim_activate_after(&imp_unit[2], 1000000);    /* Start Timer service */
-    return SCPE_OK;
-}
-
-/* attach device: */
-t_stat imp_attach(UNIT* uptr, CONST char* cptr)
-{
-    t_stat status;
-    char* tptr;
-    char buf[32];
-
-    /* Set to correct device number */
-    switch(GET_DTYPE(imp_unit[0].flags)) {
-    case TYPE_MIT:
-    case TYPE_BBN:
-                   imp_dib.dev_num = IMP_DEVNUM;
-                   break;
-    case TYPE_WAITS:
-                   imp_dib.dev_num = WA_IMP_DEVNUM;
-                   break;
-    }
-    if (!(uptr->flags & UNIT_DHCP) && imp_data.ip == 0)
-      return sim_messagef (SCPE_NOATT, "%s: An IP Address must be specified when DHCP is disabled\n", 
-               imp_dev.name);
-
-    tptr = (char *) malloc(strlen(cptr) + 1);
-    if (tptr == NULL) return SCPE_MEM;
-    strcpy(tptr, cptr);
-
-    status = eth_open(&imp_data.etherface, cptr, &imp_dev, DEBUG_ETHER);
-    if (status != SCPE_OK) {
-      free(tptr);
-      return status;
-    }
-    eth_mac_fmt(&imp_data.mac, buf);     /* format ethernet mac address */
-    if (SCPE_OK != eth_check_address_conflict (&imp_data.etherface, &imp_data.mac)) {
-      eth_close(&imp_data.etherface);
-      free(tptr);
-      return sim_messagef (SCPE_NOATT, "%s: MAC Address Conflict on LAN for address %s\n",
-                      imp_dev.name, buf);
-    }
-    if (SCPE_OK != eth_filter(&imp_data.etherface, 2, &imp_data.mac, 0, 0)) {
-      eth_close(&imp_data.etherface);
-      free(tptr);
-      return sim_messagef (SCPE_NOATT, "%s: Can't set packet filter for MAC Address %s\n",
-                       imp_dev.name, buf);
-    }
-
-    uptr->filename = tptr;
-    uptr->flags |= UNIT_ATT;
-    eth_setcrc(&imp_data.etherface, 0);     /* Don't need CRC */
-
-    /* init read queue (first time only) */
-    status = ethq_init(&imp_data.ReadQ, 8);
-    if (status != SCPE_OK) {
-      eth_close(&imp_data.etherface);
-      uptr->filename = NULL;
-      free(tptr);
-      return sim_messagef (status, "%s: Can't initialize receive queue\n", imp_dev.name);
-    }
-
-    /* Pick a relatively unique starting xid, presuming that the 
-       MAC address has been verified unique on the LAN by eth_open */
-    imp_data.dhcp_xid = (imp_data.mac[0] | (imp_data.mac[1] << 8) |
-                        (imp_data.mac[2] << 16) | (imp_data.mac[3] << 24)) + (uint32)time(NULL);
-    imp_data.dhcp_state = DHCP_STATE_OFF;
-    memset(imp_data.arp_table, 0, sizeof(imp_data.arp_table));
-
-    /* If we're not doing DHCP and a gateway is defined on the network
-       then define a static APR entry for the gateway to facilitate 
-       outbound routing */
-    if (!(uptr->flags & UNIT_DHCP) && imp_data.gwip) {
-      ETH_PACK                read_buffer;
-      struct imp_eth_hdr      *hdr = (struct imp_eth_hdr *)(&read_buffer.msg[0]);
-      int                     type;
-      struct arp_entry        *arp;
-
-      imp_arp_arpout(&imp_data, imp_data.gwip);
-      sim_os_ms_sleep (300);   /* wait for an ARP response to arrive */
-
-      /* empty the read queue and find ARP_REPLYs */
-      do {
-        memset (&read_buffer, 0, sizeof(read_buffer));
-        status = eth_read (&imp_data.etherface, &read_buffer, NULL);
-        type = ntohs(hdr->type);
-        if (type == ETHTYPE_ARP)
-          imp_arp_arpin(&imp_data, &read_buffer);
-      } while (read_buffer.len > 0);
-      if ((arp = imp_arp_lookup(&imp_data, imp_data.gwip)))
-        imp_arp_update(&imp_data, imp_data.gwip, &arp->ethaddr, ARP_DONT_AGE);
-    }
-
-    eth_set_async (&imp_data.etherface, 0); /* Allow Asynchronous inbound packets */
-    sim_activate_after(&imp_unit[2], 1000000);    /* Start Timer service */
-    return SCPE_OK;
-}
-
-/* detach device: */
-
-t_stat imp_detach(UNIT* uptr)
-{
-
-    if (uptr->flags & UNIT_ATT) {
-        /* If DHCP, release our IP address */
-        if (uptr->flags & UNIT_DHCP) {
-          imp_dhcp_release(&imp_data);
-        }
-        eth_close (&imp_data.etherface);
-        free(uptr->filename);
-        uptr->filename = NULL;
-        uptr->flags &= ~UNIT_ATT;
-        sim_cancel (uptr+1);                /* stop the packet timing services */
-        sim_cancel (uptr+2);                /* stop the clock timer services */
-    }
-    return SCPE_OK;
-}
-
-t_stat imp_help (FILE *st, DEVICE *dptr, UNIT *uptr, int32 flag, const char *cptr)
-{
-fprintf (st, "IMP interface\n\n");
-fprintf (st, "The IMP acted as an interface to the early internet. ");
-fprintf (st, "This interface operated\nat the TCP/IP level rather than the ");
-fprintf (st, "Ethernet level. This interface allows for\nITS or Tenex to be ");
-fprintf (st, "placed on the internet. The interface connects up to a TAP\n");
-fprintf (st, "or direct ethernet connection. If the host is to be run at an ");
-fprintf (st, "arbitrary IP\naddress, then the HOST should be set to the IP ");
-fprintf (st, "of ITS. The network interface\nwill translate this IP address ");
-fprintf (st, "to the one set in IP. If HOST is set to 0.0.0.0,\nno ");
-fprintf (st, "translation will take place. IP should be set to the external ");
-fprintf (st, "address of\nthe IMP, along the number of bits in the net mask. ");
-fprintf (st, "GW points to the default\nrouter. If DHCP is enabled these ");
-fprintf (st, "will be set from DHCP when the IMP is attached.\nIf IP is set ");
-fprintf (st, "and DHCP is enabled, when the IMP is attached it will inform\n");
-fprintf (st, "the local DHCP server of it's address.\n\n");
-fprint_set_help (st, dptr);
-fprint_show_help (st, dptr);
-eth_attach_help(st, dptr, uptr, flag, cptr);
-return SCPE_OK;
-}
-
-
-const char *imp_description (DEVICE *dptr)
-{
-    return "KA Host/IMP interface";
-}
-#endif
+
+static char *
+ipv4_inet_ntoa(struct in_addr ip)
+{
+   static char str[20];
+
+   if (sim_end)
+       sprintf (str, "%d.%d.%d.%d", ip.s_addr & 0xFF, (ip.s_addr >> 8) & 0xFF,
+                              (ip.s_addr >> 16) & 0xFF, (ip.s_addr >> 24) & 0xFF);
+   else
+       sprintf (str, "%d.%d.%d.%d", (ip.s_addr >> 24) & 0xFF, (ip.s_addr >> 16) & 0xFF,
+                              (ip.s_addr >> 8) & 0xFF, ip.s_addr & 0xFF);
+   return str;
+}
+
+static
+int ipv4_inet_aton(const char *str, struct in_addr *inp)
+{
+    unsigned long bytes[4];
+    int i = 0;
+    char *end;
+    in_addr_T val;
+
+    for (i=0; (i < 4) && isdigit (*str); i++) {
+        bytes[i] = strtoul (str, &end, 0);
+        if (str == end)
+            return 0;
+        str = end;
+        if (*str == '.')
+            ++str;
+        }
+    if (*str && (*str != '/'))
+        return 0;
+    switch (i) {
+    case 1:
+            val = bytes[0];
+            break;
+    case 2:
+            if ((bytes[0] > 0xFF) || (bytes[1] > 0xFFFFFF))
+                return 0;
+            val = (bytes[0] << 24) | bytes[1];
+            break;
+    case 3:
+            if ((bytes[0] > 0xFF) || (bytes[1] > 0xFF) || (bytes[2] > 0xFFFF))
+                return 0;
+            val = (bytes[0] << 24) | (bytes[1] << 16) | bytes[2];
+            break;
+    case 4:
+            if ((bytes[0] > 0xFF) || (bytes[1] > 0xFF) || (bytes[2] > 0xFF)
+                  || (bytes[3] > 0xFF))
+                return 0;
+            val = (bytes[0] << 24) | (bytes[1] << 16) | (bytes[2] << 8) | bytes[3];
+            break;
+    default:
+            return 0;
+    }
+    if (inp)
+        *(in_addr_T *)inp = htonl (val);
+    return 1;
+}
+
+t_stat imp_set_mpx (UNIT *uptr, int32 val, CONST char *cptr, void *desc)
+{
+    int32 mpx;
+    t_stat r;
+
+    if (cptr == NULL)
+        return SCPE_ARG;
+    mpx = (int32) get_uint (cptr, 8, 8, &r);
+    if (r != SCPE_OK)
+        return r;
+    imp_mpx_lvl = mpx;
+    return SCPE_OK;
+}
+
+t_stat imp_show_mpx (FILE *st, UNIT *uptr, int32 val, CONST void *desc)
+{
+   if (uptr == NULL)
+      return SCPE_IERR;
+
+   fprintf (st, "MPX=%o", imp_mpx_lvl);
+   return SCPE_OK;
+}
+
+t_stat imp_show_mac (FILE* st, UNIT* uptr, int32 val, CONST void* desc)
+{
+    char buffer[20];
+    eth_mac_fmt(&imp_data.mac, buffer);
+    fprintf(st, "MAC=%s", buffer);
+    return SCPE_OK;
+}
+
+t_stat imp_set_mac (UNIT* uptr, int32 val, CONST char* cptr, void* desc)
+{
+    t_stat status;
+
+    if (!cptr) return SCPE_IERR;
+    if (uptr->flags & UNIT_ATT) return SCPE_ALATT;
+
+    status = eth_mac_scan_ex(&imp_data.mac, cptr, uptr);
+    if (status != SCPE_OK)
+      return status;
+
+    memcpy(&imp_data.bcast, &broadcast_ethaddr, 6);
+    return SCPE_OK;
+}
+
+t_stat imp_show_ip (FILE *st, UNIT *uptr, int32 val, CONST void *desc)
+{
+   struct in_addr ip;
+   ip.s_addr = imp_data.ip;
+   fprintf (st, "IP=%s/%d", ipv4_inet_ntoa(ip), imp_data.maskbits);
+   return SCPE_OK;
+}
+
+t_stat imp_set_ip (UNIT* uptr, int32 val, CONST char* cptr, void* desc)
+{
+    char abuf[CBUFSIZE];
+    struct in_addr  ip;
+
+    if (!cptr) return SCPE_IERR;
+    if (uptr->flags & UNIT_ATT) return SCPE_ALATT;
+
+    cptr = get_glyph (cptr, abuf, '/');
+    if (cptr && *cptr) {
+          imp_data.maskbits = atoi (cptr);
+          if (imp_data.maskbits < 0)
+              imp_data.maskbits = 0;
+          if (imp_data.maskbits > 32)
+              imp_data.maskbits = 32;
+    } else
+          imp_data.maskbits = 32;
+    if (ipv4_inet_aton (abuf, &ip)) {
+        imp_data.ip = ip.s_addr;
+        imp_data.ip_mask =  htonl(mask[imp_data.maskbits]);
+        if (uptr->flags & UNIT_DHCP) {
+            uptr->flags &= ~UNIT_DHCP;
+            return sim_messagef (SCPE_OK, "IMP DHCP disabled\n");
+        }
+        return SCPE_OK;
+    }
+    return SCPE_ARG;
+}
+
+t_stat imp_show_gwip (FILE *st, UNIT *uptr, int32 val, CONST void *desc)
+{
+   struct in_addr ip;
+
+   ip.s_addr = imp_data.gwip;
+   fprintf (st, "GW=%s", ipv4_inet_ntoa(ip));
+   return SCPE_OK;
+}
+
+t_stat imp_set_gwip (UNIT* uptr, int32 val, CONST char* cptr, void* desc)
+{
+    struct in_addr  ip;
+    if (!cptr) return SCPE_IERR;
+    if (uptr->flags & UNIT_ATT) return SCPE_ALATT;
+
+    if (ipv4_inet_aton (cptr, &ip)) {
+        imp_data.gwip = ip.s_addr;
+        if (uptr->flags & UNIT_DHCP) {
+            uptr->flags &= ~UNIT_DHCP;
+            return sim_messagef (SCPE_OK, "IMP DHCP disabled\n");
+        }
+       return SCPE_OK;
+    }
+    return SCPE_ARG;
+}
+
+t_stat imp_show_dhcpip (FILE *st, UNIT *uptr, int32 val, CONST void *desc)
+{
+    if (!(uptr->flags & UNIT_DHCP)) {
+        fprintf (st, "DHCP disabled");
+    } else {
+        struct in_addr ip;
+        ip.s_addr = imp_data.dhcpip;
+        fprintf (st, "DHCP Server IP=%s", ipv4_inet_ntoa(ip));
+        if (imp_data.dhcp_state == DHCP_STATE_BOUND) {
+            fprintf (st, ", Lease Expires in %d seconds", imp_data.dhcp_lease);
+        } else {
+            fprintf (st, ", State:%s, Waited %d seconds", dhcp_state_names[imp_data.dhcp_state],
+                  imp_data.dhcp_wait_time);            
+        }
+    }
+   return SCPE_OK;
+}
+
+t_stat imp_show_hostip (FILE *st, UNIT *uptr, int32 val, CONST void *desc)
+{
+   struct in_addr ip;
+
+   ip.s_addr = imp_data.hostip;
+   fprintf (st, "HOST=%s", ipv4_inet_ntoa(ip));
+   return SCPE_OK;
+}
+
+t_stat imp_set_hostip (UNIT* uptr, int32 val, CONST char* cptr, void* desc)
+{
+   struct in_addr ip;
+    if (!cptr) return SCPE_IERR;
+    if (uptr->flags & UNIT_ATT) return SCPE_ALATT;
+
+    if (ipv4_inet_aton (cptr, &ip)) {
+       imp_data.hostip = ip.s_addr;
+       return SCPE_OK;
+    }
+    return SCPE_ARG;
+}
+
+struct imp_packet *
+imp_get_packet(struct imp_device *imp) {
+    struct imp_packet *ret;
+    /* Check if list empty */
+    if ((ret = imp->freeq) != NULL) {
+        imp->freeq = ret->next;
+        ret->next = NULL;
+    }
+    return ret;
+}
+
+void
+imp_free_packet(struct imp_device *imp, struct imp_packet *p) {
+    p->next = imp->freeq;
+    imp->freeq = p;
+}
+
+t_stat imp_reset (DEVICE *dptr)
+{
+    int  i;
+    struct imp_packet *p;
+
+    for (i = 0; i < 6; i++) {
+        if (imp_data.mac[i] != 0)
+            break;
+    }
+    if (i == 6) {   /* First call to reset? */
+        /* Set a default MAC address in a BBN assigned OID range no longer in use */
+        imp_set_mac (dptr->units, 0, "00:00:02:00:00:00/24", NULL);
+        /* Clear ARP table. */
+        memset(imp_data.arp_table, 0, sizeof(imp_data.arp_table));
+        imp_data.dhcp_state = DHCP_STATE_OFF;
+    }
+    /* Clear queues. */
+    imp_data.sendq = NULL;
+    /* Set up free queue */
+    p = NULL;
+    for (i = 0; i < (sizeof(imp_buffer)/sizeof(struct imp_packet)); i++) {
+        imp_buffer[i].next = p;
+        p = &imp_buffer[i];
+    }
+    /* Fix last entry */
+    imp_data.freeq = p;
+    imp_data.init_state = 0;
+    last_coni = sim_gtime();
+    if (imp_unit[0].flags & UNIT_ATT)
+        sim_activate_after(&imp_unit[2], 1000000);    /* Start Timer service */
+    return SCPE_OK;
+}
+
+/* attach device: */
+t_stat imp_attach(UNIT* uptr, CONST char* cptr)
+{
+    t_stat status;
+    char* tptr;
+    char buf[32];
+
+    /* Set to correct device number */
+    switch(GET_DTYPE(imp_unit[0].flags)) {
+    case TYPE_MIT:
+    case TYPE_BBN:
+                   imp_dib.dev_num = IMP_DEVNUM;
+                   break;
+    case TYPE_WAITS:
+                   imp_dib.dev_num = WA_IMP_DEVNUM;
+                   break;
+    }
+    if (!(uptr->flags & UNIT_DHCP) && imp_data.ip == 0)
+      return sim_messagef (SCPE_NOATT, "%s: An IP Address must be specified when DHCP is disabled\n", 
+               imp_dev.name);
+
+    tptr = (char *) malloc(strlen(cptr) + 1);
+    if (tptr == NULL) return SCPE_MEM;
+    strcpy(tptr, cptr);
+
+    status = eth_open(&imp_data.etherface, cptr, &imp_dev, DEBUG_ETHER);
+    if (status != SCPE_OK) {
+      free(tptr);
+      return status;
+    }
+    eth_mac_fmt(&imp_data.mac, buf);     /* format ethernet mac address */
+    if (SCPE_OK != eth_check_address_conflict (&imp_data.etherface, &imp_data.mac)) {
+      eth_close(&imp_data.etherface);
+      free(tptr);
+      return sim_messagef (SCPE_NOATT, "%s: MAC Address Conflict on LAN for address %s\n",
+                      imp_dev.name, buf);
+    }
+    if (SCPE_OK != eth_filter(&imp_data.etherface, 2, &imp_data.mac, 0, 0)) {
+      eth_close(&imp_data.etherface);
+      free(tptr);
+      return sim_messagef (SCPE_NOATT, "%s: Can't set packet filter for MAC Address %s\n",
+                       imp_dev.name, buf);
+    }
+
+    uptr->filename = tptr;
+    uptr->flags |= UNIT_ATT;
+    eth_setcrc(&imp_data.etherface, 0);     /* Don't need CRC */
+
+    /* init read queue (first time only) */
+    status = ethq_init(&imp_data.ReadQ, 8);
+    if (status != SCPE_OK) {
+      eth_close(&imp_data.etherface);
+      uptr->filename = NULL;
+      free(tptr);
+      return sim_messagef (status, "%s: Can't initialize receive queue\n", imp_dev.name);
+    }
+
+    /* Pick a relatively unique starting xid, presuming that the 
+       MAC address has been verified unique on the LAN by eth_open */
+    imp_data.dhcp_xid = (imp_data.mac[0] | (imp_data.mac[1] << 8) |
+                        (imp_data.mac[2] << 16) | (imp_data.mac[3] << 24)) + (uint32)time(NULL);
+    imp_data.dhcp_state = DHCP_STATE_OFF;
+    memset(imp_data.arp_table, 0, sizeof(imp_data.arp_table));
+
+    /* If we're not doing DHCP and a gateway is defined on the network
+       then define a static APR entry for the gateway to facilitate 
+       outbound routing */
+    if (!(uptr->flags & UNIT_DHCP) && imp_data.gwip) {
+      ETH_PACK                read_buffer;
+      struct imp_eth_hdr      *hdr = (struct imp_eth_hdr *)(&read_buffer.msg[0]);
+      int                     type;
+      struct arp_entry        *arp;
+
+      imp_arp_arpout(&imp_data, imp_data.gwip);
+      sim_os_ms_sleep (300);   /* wait for an ARP response to arrive */
+
+      /* empty the read queue and find ARP_REPLYs */
+      do {
+        memset (&read_buffer, 0, sizeof(read_buffer));
+        status = eth_read (&imp_data.etherface, &read_buffer, NULL);
+        type = ntohs(hdr->type);
+        if (type == ETHTYPE_ARP)
+          imp_arp_arpin(&imp_data, &read_buffer);
+      } while (read_buffer.len > 0);
+      if ((arp = imp_arp_lookup(&imp_data, imp_data.gwip)))
+        imp_arp_update(&imp_data, imp_data.gwip, &arp->ethaddr, ARP_DONT_AGE);
+    }
+
+    eth_set_async (&imp_data.etherface, 0); /* Allow Asynchronous inbound packets */
+    sim_activate_after(&imp_unit[2], 1000000);    /* Start Timer service */
+    return SCPE_OK;
+}
+
+/* detach device: */
+
+t_stat imp_detach(UNIT* uptr)
+{
+
+    if (uptr->flags & UNIT_ATT) {
+        /* If DHCP, release our IP address */
+        if (uptr->flags & UNIT_DHCP) {
+          imp_dhcp_release(&imp_data);
+        }
+        eth_close (&imp_data.etherface);
+        free(uptr->filename);
+        uptr->filename = NULL;
+        uptr->flags &= ~UNIT_ATT;
+        sim_cancel (uptr+1);                /* stop the packet timing services */
+        sim_cancel (uptr+2);                /* stop the clock timer services */
+    }
+    return SCPE_OK;
+}
+
+t_stat imp_help (FILE *st, DEVICE *dptr, UNIT *uptr, int32 flag, const char *cptr)
+{
+fprintf (st, "IMP interface\n\n");
+fprintf (st, "The IMP acted as an interface to the early internet. ");
+fprintf (st, "This interface operated\nat the TCP/IP level rather than the ");
+fprintf (st, "Ethernet level. This interface allows for\nITS or Tenex to be ");
+fprintf (st, "placed on the internet. The interface connects up to a TAP\n");
+fprintf (st, "or direct ethernet connection. If the host is to be run at an ");
+fprintf (st, "arbitrary IP\naddress, then the HOST should be set to the IP ");
+fprintf (st, "of ITS. The network interface\nwill translate this IP address ");
+fprintf (st, "to the one set in IP. If HOST is set to 0.0.0.0,\nno ");
+fprintf (st, "translation will take place. IP should be set to the external ");
+fprintf (st, "address of\nthe IMP, along the number of bits in the net mask. ");
+fprintf (st, "GW points to the default\nrouter. If DHCP is enabled these ");
+fprintf (st, "will be set from DHCP when the IMP is attached.\nIf IP is set ");
+fprintf (st, "and DHCP is enabled, when the IMP is attached it will inform\n");
+fprintf (st, "the local DHCP server of it's address.\n\n");
+fprint_set_help (st, dptr);
+fprint_show_help (st, dptr);
+eth_attach_help(st, dptr, uptr, flag, cptr);
+return SCPE_OK;
+}
+
+
+const char *imp_description (DEVICE *dptr)
+{
+    return "KA Host/IMP interface";
+}
+#endif