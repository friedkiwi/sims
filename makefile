--- conflicted
+++ resolved
@@ -1,1329 +1,1326 @@
-#
-# This GNU make makefile has been tested on:
-#   Linux (x86 & Sparc & PPC)
-#   OS X
-#   Solaris (x86 & Sparc) (gcc and Sun C)
-#   OpenBSD
-#   NetBSD
-#   FreeBSD
-#   HP-UX
-#   AIX
-#   Windows (MinGW & cygwin)
-#   Linux x86 targeting Android (using agcc script)
-#   Haiku x86 (with gcc4)
-#
-# Android targeted builds should invoke GNU make with GCC=agcc on
-# the command line.
-#
-# In general, the logic below will detect and build with the available
-# features which the host build environment provides.
-#
-# Dynamic loading of libpcap is the preferred default behavior if pcap.h 
-# is available at build time.  Support to statically linking against libpcap
-# is deprecated and may be removed in the future.  Static linking against 
-# libpcap can be enabled if GNU make is invoked with USE_NETWORK=1 on the 
-# command line.
-#
-# Some platforms may not have vendor supplied libpcap available.  HP-UX is 
-# one such example.  The packages which are available for this platform
-# install include files and libraries in user specified directories.  In 
-# order for this makefile to locate where these components may have been 
-# installed, gmake should be invoked with LPATH=/usr/lib:/usr/local/lib 
-# defined (adjusted as needed depending on where they may be installed).
-#
-# The default build will build compiler optimized binaries.
-# If debugging is desired, then GNU make can be invoked with
-# DEBUG=1 on the command line.
-#
-# simh project support is provided for simulators that are built with 
-# dependent packages provided with the or by the operating system 
-# distribution OR for platforms where that isn't directly available (OS X) 
-# by packages from specific package management systems (MacPorts).  Users 
-# wanting to build simulators with locally build dependent packages or 
-# packages provided by an unsupported package management system can 
-# override where this procedure looks for include files and/or libraries.  
-# Overrides can be specified by define exported environment variables or 
-# GNU make command line arguments which specify INCLUDES and/or LIBRARIES.  
-# Each of these, if specified, must be the complete list include directories
-# or library directories that should be used with each element separated by 
-# colons. (i.e. INCLUDES=/usr/include/:/usr/local/include/:...)
-#
-# Some environments may have the LLVM (clang) compiler installed as
-# an alternate to gcc.  If you want to build with the clang compiler, 
-# invoke make with GCC=clang.
-#
-# Internal ROM support can be disabled if GNU make is invoked with
-# DONT_USE_ROMS=1 on the command line.
-#
-# The use of pthreads for various things can be disabled if GNU make is 
-# invoked with NOPTHREADS=1 on the command line.
-#
-# Asynchronous I/O support can be disabled if GNU make is invoked with
-# NOASYNCH=1 on the command line.
-#
-# For linting (or other code analyzers) make may be invoked similar to:
-#
-#   make GCC=cppcheck CC_OUTSPEC= LDFLAGS= CFLAGS_G="--enable=all --template=gcc" CC_STD=--std=c99
-#
-# CC Command (and platform available options).  (Poor man's autoconf)
-#
-ifneq (,$(GREP_OPTIONS))
-  $(info GREP_OPTIONS is defined in your environment.)
-  $(info )
-  $(info This variable interfers with the proper operation of this script.)
-  $(info )
-  $(info The GREP_OPTIONS environment variable feature of grep is deprecated)
-  $(info for exactly this reason and will be removed from future versions of)
-  $(info grep.  The grep man page suggests that you use an alias or a script)
-  $(info to invoke grep with your preferred options.)
-  $(info )
-  $(info unset the GREP_OPTIONS environment variable to use this makefile)
-  $(error 1)
-endif
-ifeq (old,$(shell gmake --version /dev/null 2>&1 | grep 'GNU Make' | awk '{ if ($$3 < "3.81") {print "old"} }'))
-  GMAKE_VERSION = $(shell gmake --version /dev/null 2>&1 | grep 'GNU Make' | awk '{ print $$3 }')
-  $(warning *** Warning *** GNU Make Version $(GMAKE_VERSION) is too old to)
-  $(warning *** Warning *** fully process this makefile)
-endif
-BUILD_SINGLE := $(MAKECMDGOALS) $(BLANK_SUFFIX)
-# building the pdp1, pdp11, tx-0, or any microvax simulator could use video support
-ifneq (,$(or $(findstring XXpdp1XX,$(addsuffix XX,$(addprefix XX,$(MAKECMDGOALS)))),$(findstring pdp11,$(MAKECMDGOALS)),$(findstring tx-0,$(MAKECMDGOALS)),$(findstring microvax1,$(MAKECMDGOALS)),$(findstring microvax2,$(MAKECMDGOALS)),$(findstring microvax3900,$(MAKECMDGOALS)),$(findstring XXvaxXX,$(addsuffix XX,$(addprefix XX,$(MAKECMDGOALS))))))
-  VIDEO_USEFUL = true
-endif
-# building the besm6 needs both video support and fontfile support
-ifneq (,$(findstring besm6,$(MAKECMDGOALS)))
-  VIDEO_USEFUL = true
-  BESM6_BUILD = true
-endif
-# building the pdp11, pdp10, or any vax simulator could use networking support
-ifneq (,$(or $(findstring pdp11,$(MAKECMDGOALS)),$(findstring pdp10,$(MAKECMDGOALS)),$(findstring vax,$(MAKECMDGOALS)),$(findstring all,$(MAKECMDGOALS))))
-  NETWORK_USEFUL = true
-  ifneq (,$(findstring all,$(MAKECMDGOALS)))
-    BUILD_MULTIPLE = s
-    VIDEO_USEFUL = true
-    BESM6_BUILD = true
-  endif
-  ifneq (,$(word 2,$(MAKECMDGOALS)))
-    BUILD_MULTIPLE = s
-  endif
-else
-  ifeq ($(MAKECMDGOALS),)
-    # default target is all
-    NETWORK_USEFUL = true
-    VIDEO_USEFUL = true
-    BUILD_MULTIPLE = s
-    BUILD_SINGLE := all $(BUILD_SINGLE)
-    BESM6_BUILD = true
-  endif
-endif
-find_exe = $(abspath $(strip $(firstword $(foreach dir,$(strip $(subst :, ,$(PATH))),$(wildcard $(dir)/$(1))))))
-find_lib = $(abspath $(strip $(firstword $(foreach dir,$(strip $(LIBPATH)),$(wildcard $(dir)/lib$(1).$(LIBEXT))))))
-find_include = $(abspath $(strip $(firstword $(foreach dir,$(strip $(INCPATH)),$(wildcard $(dir)/$(1).h)))))
-ifneq ($(findstring Windows,$(OS)),)
-  ifeq ($(findstring .exe,$(SHELL)),.exe)
-    # MinGW
-    WIN32 := 1
-  else # Msys or cygwin
-    ifeq (MINGW,$(findstring MINGW,$(shell uname)))
-      $(info *** This makefile can not be used with the Msys bash shell)
-      $(error *** Use build_mingw.bat $(MAKECMDGOALS) from a Windows command prompt)
-    endif
-  endif
-endif
-ifeq ($(WIN32),)  #*nix Environments (&& cygwin)
-  ifeq ($(GCC),)
-    ifeq (,$(shell which gcc 2>/dev/null))
-      $(info *** Warning *** Using local cc since gcc isn't available locally.)
-      $(info *** Warning *** You may need to install gcc to build working simulators.)
-      GCC = cc
-    else
-      GCC = gcc
-    endif
-  endif
-  OSTYPE = $(shell uname)
-  # OSNAME is used in messages to indicate the source of libpcap components
-  OSNAME = $(OSTYPE)
-  ifeq (SunOS,$(OSTYPE))
-    TEST = /bin/test
-  else
-    TEST = test
-  endif
-  ifeq (CYGWIN,$(findstring CYGWIN,$(OSTYPE))) # uname returns CYGWIN_NT-n.n-ver
-    OSTYPE = cygwin
-    OSNAME = windows-build
-  endif
-  ifeq (,$(shell $(GCC) -v /dev/null 2>&1 | grep 'clang'))
-    GCC_VERSION = $(shell $(GCC) -v /dev/null 2>&1 | grep 'gcc version' | awk '{ print $$3 }')
-    COMPILER_NAME = GCC Version: $(GCC_VERSION)
-    ifeq (,$(GCC_VERSION))
-      ifeq (SunOS,$(OSTYPE))
-        ifneq (,$(shell $(GCC) -V 2>&1 | grep 'Sun C'))
-          SUNC_VERSION = $(shell $(GCC) -V 2>&1 | grep 'Sun C')
-          COMPILER_NAME = $(wordlist 2,10,$(SUNC_VERSION))
-          CC_STD = -std=c99
-        endif
-      endif
-      ifeq (HP-UX,$(OSTYPE))
-        ifneq (,$(shell what `which $(firstword $(GCC)) 2>&1`| grep -i compiler))
-          COMPILER_NAME = $(strip $(shell what `which $(firstword $(GCC)) 2>&1` | grep -i compiler))
-          CC_STD = -std=gnu99
-        endif
-      endif
-    else
-      ifeq (,$(findstring ++,$(GCC)))
-        CC_STD = -std=gnu99
-      else
-        CPP_BUILD = 1
-      endif
-    endif
-  else
-    ifeq (Apple,$(shell $(GCC) -v /dev/null 2>&1 | grep 'Apple' | awk '{ print $$1 }'))
-      COMPILER_NAME = $(shell $(GCC) -v /dev/null 2>&1 | grep 'Apple' | awk '{ print $$1 " " $$2 " " $$3 " " $$4 }')
-      CLANG_VERSION = $(word 4,$(COMPILER_NAME))
-    else
-      COMPILER_NAME = $(shell $(GCC) -v /dev/null 2>&1 | grep 'clang version' | awk '{ print $$1 " " $$2 " " $$3 }')
-      CLANG_VERSION = $(word 3,$(COMPILER_NAME))
-      ifeq (,$(findstring .,$(CLANG_VERSION)))
-        COMPILER_NAME = $(shell $(GCC) -v /dev/null 2>&1 | grep 'clang version' | awk '{ print $$1 " " $$2 " " $$3 " " $$4 }')
-        CLANG_VERSION = $(word 4,$(COMPILER_NAME))
-      endif
-    endif
-    ifeq (,$(findstring ++,$(GCC)))
-      CC_STD = -std=c99
-    else
-      CPP_BUILD = 1
-    endif
-  endif
-  ifeq (git-repo,$(shell if $(TEST) -d ./.git; then echo git-repo; fi))
-    ifeq (need-hooks,$(shell if $(TEST) ! -e ./.git/hooks/post-checkout; then echo need-hooks; fi))
-      $(info *** Installing git hooks in local repository ***)
-      GIT_HOOKS += $(shell /bin/cp './Visual Studio Projects/git-hooks/post-commit' ./.git/hooks/)
-      GIT_HOOKS += $(shell /bin/cp './Visual Studio Projects/git-hooks/post-checkout' ./.git/hooks/)
-      GIT_HOOKS += $(shell /bin/cp './Visual Studio Projects/git-hooks/post-merge' ./.git/hooks/)
-      GIT_HOOKS += $(shell ./.git/hooks/post-checkout)
-      ifneq (,$(strip $(GIT_HOOKS)))
-        $(info *** Warning - Error installing git hooks *** $(GIT_HOOKS))
-      endif
-    else
-      ifneq (commit-id-exists,$(shell if $(TEST) -e .git-commit-id; then echo commit-id-exists; fi))
-        GIT_HOOKS = $(shell ./.git/hooks/post-checkout)
-        ifneq (,$(strip $(GIT_HOOKS)))
-          $(info *** Warning - Error executing git hooks *** $(GIT_HOOKS))
-        endif
-      endif
-    endif
-  endif
-  LTO_EXCLUDE_VERSIONS = 
-  PCAPLIB = pcap
-  ifeq (agcc,$(findstring agcc,$(GCC))) # Android target build?
-    OS_CCDEFS = -D_GNU_SOURCE
-    ifeq (,$(NOASYNCH))
-      OS_CCDEFS += -DSIM_ASYNCH_IO 
-    endif
-    OS_LDFLAGS = -lm
-  else # Non-Android Builds
-    ifeq (,$(INCLUDES)$(LIBRARIES))
-      INCPATH:=/usr/include
-      LIBPATH:=/usr/lib
-    else
-      $(info *** Warning ***)
-      ifeq (,$(INCLUDES))
-        INCPATH:=$(shell LANG=C; $(GCC) -x c -v -E /dev/null 2>&1 | grep -A 10 '> search starts here' | grep '^ ' | tr -d '\n')
-      else
-        $(info *** Warning *** Unsupported build with INCLUDES defined as: $(INCLUDES))
-        INCPATH:=$(strip $(subst :, ,$(INCLUDES)))
-        UNSUPPORTED_BUILD := include
-      endif
-      ifeq (,$(LIBRARIES))
-        LIBPATH:=/usr/lib
-      else
-        $(info *** Warning *** Unsupported build with LIBRARIES defined as: $(LIBRARIES))
-        LIBPATH:=$(strip $(subst :, ,$(LIBRARIES)))
-        ifeq (include,$(UNSUPPORTED_BUILD))
-          UNSUPPORTED_BUILD := include+lib
-        else
-          UNSUPPORTED_BUILD := lib
-        endif
-      endif
-      $(info *** Warning ***)
-    endif
-    OS_CCDEFS = -D_GNU_SOURCE
-    GCC_OPTIMIZERS_CMD = $(GCC) -v --help 2>&1
-    GCC_WARNINGS_CMD = $(GCC) -v --help 2>&1
-    LD_ELF = $(shell echo | $(GCC) -E -dM - | grep __ELF__)
-    ifeq (Darwin,$(OSTYPE))
-      OSNAME = OSX
-      LIBEXT = dylib
-      ifneq (include,$(findstring include,$(UNSUPPORTED_BUILD)))
-        INCPATH:=$(shell LANG=C; $(GCC) -x c -v -E /dev/null 2>&1 | grep -A 10 '> search starts here' | grep '^ ' | grep -v 'framework directory' | tr -d '\n')
-      endif
-      ifeq (incopt,$(shell if $(TEST) -d /opt/local/include; then echo incopt; fi))
-        INCPATH += /opt/local/include
-        OS_CCDEFS += -I/opt/local/include
-      endif
-      ifeq (libopt,$(shell if $(TEST) -d /opt/local/lib; then echo libopt; fi))
-        LIBPATH += /opt/local/lib
-        OS_LDFLAGS += -L/opt/local/lib
-      endif
-      ifeq (HomeBrew,$(shell if $(TEST) -d /usr/local/Cellar; then echo HomeBrew; fi))
-        INCPATH += $(foreach dir,$(wildcard /usr/local/Cellar/*/*),$(dir)/include)
-        LIBPATH += $(foreach dir,$(wildcard /usr/local/Cellar/*/*),$(dir)/lib)
-      endif
-      ifeq (libXt,$(shell if $(TEST) -d /usr/X11/lib; then echo libXt; fi))
-        LIBPATH += /usr/X11/lib
-        OS_LDFLAGS += -L/usr/X11/lib
-      endif
-    else
-      ifeq (Linux,$(OSTYPE))
-        ifneq (lib,$(findstring lib,$(UNSUPPORTED_BUILD)))
-          LIBPATH := $(sort $(foreach lib,$(shell /sbin/ldconfig -p | grep ' => /' | sed 's/^.* => //'),$(dir $(lib))))
-        endif
-        LIBEXT = so
-      else
-        ifeq (SunOS,$(OSTYPE))
-          OSNAME = Solaris
-          ifneq (lib,$(findstring lib,$(UNSUPPORTED_BUILD)))
-            LIBPATH := $(shell LANG=C; crle | grep 'Default Library Path' | awk '{ print $$5 }' | sed 's/:/ /g')
-          endif
-          LIBEXT = so
-          OS_LDFLAGS += -lsocket -lnsl
-          ifeq (incsfw,$(shell if $(TEST) -d /opt/sfw/include; then echo incsfw; fi))
-            INCPATH += /opt/sfw/include
-            OS_CCDEFS += -I/opt/sfw/include
-          endif
-          ifeq (libsfw,$(shell if $(TEST) -d /opt/sfw/lib; then echo libsfw; fi))
-            LIBPATH += /opt/sfw/lib
-            OS_LDFLAGS += -L/opt/sfw/lib -R/opt/sfw/lib
-          endif
-          OS_CCDEFS += -D_LARGEFILE_SOURCE
-        else
-          ifeq (cygwin,$(OSTYPE))
-            # use 0readme_ethernet.txt documented Windows pcap build components
-            INCPATH += ../windows-build/winpcap/WpdPack/include
-            LIBPATH += ../windows-build/winpcap/WpdPack/lib
-            PCAPLIB = wpcap
-            LIBEXT = a
-          else
-            ifneq (,$(findstring AIX,$(OSTYPE)))
-              OS_LDFLAGS += -lm -lrt
-              ifeq (incopt,$(shell if $(TEST) -d /opt/freeware/include; then echo incopt; fi))
-                INCPATH += /opt/freeware/include
-                OS_CCDEFS += -I/opt/freeware/include
-              endif
-              ifeq (libopt,$(shell if $(TEST) -d /opt/freeware/lib; then echo libopt; fi))
-                LIBPATH += /opt/freeware/lib
-                OS_LDFLAGS += -L/opt/freeware/lib
-              endif
-            else
-              ifneq (,$(findstring Haiku,$(OSTYPE)))
-                HAIKU_ARCH=$(shell getarch)
-                ifeq ($(HAIKU_ARCH),)
-                  $(error Missing getarch command, your Haiku release is probably too old)
-                endif
-                ifeq ($(HAIKU_ARCH),x86_gcc2)
-                  $(error Unsupported arch x86_gcc2. Run setarch x86 and retry)
-                endif
-                INCPATH := $(shell findpaths -e -a $(HAIKU_ARCH) B_FIND_PATH_HEADERS_DIRECTORY)
-                INCPATH += $(shell findpaths -e B_FIND_PATH_HEADERS_DIRECTORY posix)
-                LIBPATH := $(shell findpaths -e -a $(HAIKU_ARCH) B_FIND_PATH_DEVELOP_LIB_DIRECTORY)
-                OS_LDFLAGS += -lnetwork
-              else
-                ifeq (,$(findstring NetBSD,$(OSTYPE)))
-                  ifneq (no ldconfig,$(findstring no ldconfig,$(shell which ldconfig 2>&1)))
-                    LDSEARCH :=$(shell LANG=C; ldconfig -r | grep 'search directories' | awk '{print $$3}' | sed 's/:/ /g')
-                  endif
-                  ifneq (,$(LDSEARCH))
-                    LIBPATH := $(LDSEARCH)
-                  else
-                    ifeq (,$(strip $(LPATH)))
-                      $(info *** Warning ***)
-                      $(info *** Warning *** The library search path on your $(OSTYPE) platform can't be)
-                      $(info *** Warning *** determined.  This should be resolved before you can expect)
-                      $(info *** Warning *** to have fully working simulators.)
-                      $(info *** Warning ***)
-                      $(info *** Warning *** You can specify your library paths via the LPATH environment)
-                      $(info *** Warning *** variable.)
-                      $(info *** Warning ***)
-                    else
-                      LIBPATH = $(subst :, ,$(LPATH))
-                    endif
-                  endif
-                  OS_LDFLAGS += $(patsubst %,-L%,$(LIBPATH))
-                endif
-              endif
-            endif
-            ifeq (usrpkglib,$(shell if $(TEST) -d /usr/pkg/lib; then echo usrpkglib; fi))
-              LIBPATH += /usr/pkg/lib
-              INCPATH += /usr/pkg/include
-              OS_LDFLAGS += -L/usr/pkg/lib -R/usr/pkg/lib
-              OS_CCDEFS += -I/usr/pkg/include
-            endif
-            ifeq (X11R7,$(shell if $(TEST) -d /usr/X11R7/lib; then echo X11R7; fi))
-              LIBPATH += /usr/X11R7/lib
-              INCPATH += /usr/X11R7/include
-              OS_LDFLAGS += -L/usr/X11R7/lib -R/usr/X11R7/lib
-              OS_CCDEFS += -I/usr/X11R7/include
-            endif
-            ifeq (/usr/local/lib,$(findstring /usr/local/lib,$(LIBPATH)))
-              INCPATH += /usr/local/include
-              OS_CCDEFS += -I/usr/local/include
-            endif
-            ifneq (,$(findstring NetBSD,$(OSTYPE))$(findstring FreeBSD,$(OSTYPE))$(findstring AIX,$(OSTYPE)))
-              LIBEXT = so
-            else
-              ifeq (HP-UX,$(OSTYPE))
-                ifeq (ia64,$(shell uname -m))
-                  LIBEXT = so
-                else
-                  LIBEXT = sl
-                endif
-                OS_CCDEFS += -D_HPUX_SOURCE -D_LARGEFILE64_SOURCE
-                OS_LDFLAGS += -Wl,+b:
-                NO_LTO = 1
-              else
-                LIBEXT = a
-              endif
-            endif
-          endif
-        endif
-      endif
-    endif
-    # Some gcc versions don't support LTO, so only use LTO when the compiler is known to support it
-    ifeq (,$(NO_LTO))
-      ifneq (,$(GCC_VERSION))
-        ifeq (,$(shell $(GCC) -v /dev/null 2>&1 | grep '\-\-enable-lto'))
-          LTO_EXCLUDE_VERSIONS += $(GCC_VERSION)
-        endif
-      endif
-    endif
-  endif
-  $(info lib paths are: $(LIBPATH))
-  $(info include paths are: $(INCPATH))
-  need_search = $(strip $(shell ld -l$(1) /dev/null 2>&1 | grep $(1) | sed s/$(1)//))
-  LD_SEARCH_NEEDED := $(call need_search,ZzzzzzzZ)
-  ifneq (,$(call find_lib,m))
-    OS_LDFLAGS += -lm
-    $(info using libm: $(call find_lib,m))
-  endif
-  ifneq (,$(call find_lib,rt))
-    OS_LDFLAGS += -lrt
-    $(info using librt: $(call find_lib,rt))
-  endif
-  ifneq (,$(NOPTHREADS))
-    OS_CCDEFS += -DDONT_USE_READER_THREAD
-  else
-    ifneq (,$(call find_include,pthread))
-      ifneq (,$(call find_lib,pthread))
-        OS_CCDEFS += -DUSE_READER_THREAD
-        ifeq (,$(NOASYNCH))
-          OS_CCDEFS += -DSIM_ASYNCH_IO 
-        endif
-        OS_LDFLAGS += -lpthread
-        $(info using libpthread: $(call find_lib,pthread) $(call find_include,pthread))
-      else
-        LIBEXTSAVE := $(LIBEXT)
-        LIBEXT = a
-        ifneq (,$(call find_lib,pthread))
-          OS_CCDEFS += -DUSE_READER_THREAD
-          ifeq (,$(NOASYNCH))
-            OS_CCDEFS += -DSIM_ASYNCH_IO 
-          endif
-          OS_LDFLAGS += -lpthread
-          $(info using libpthread: $(call find_lib,pthread) $(call find_include,pthread))
-        else
-          ifneq (,$(findstring Haiku,$(OSTYPE)))
-            OS_CCDEFS += -DUSE_READER_THREAD
-            ifeq (,$(NOASYNCH))
-              OS_CCDEFS += -DSIM_ASYNCH_IO 
-            endif
-            $(info using libpthread: $(call find_include,pthread))
-          endif
-        endif
-        LIBEXT = $(LIBEXTSAVE)
-      endif
-    endif
-  endif
-  # Find available RegEx library.  Prefer libpcreposix.
-   ifneq (,$(and $(call find_include,pcreposix),$(call find_include,pcre)))
-     ifneq (,$(and $(call find_lib,pcreposix),$(call find_lib,pcre)))
-       OS_CCDEFS += -DHAVE_PCREPOSIX_H
-       OS_LDFLAGS += -lpcreposix -lpcre
-       $(info using libpcreposix: $(call find_lib,pcreposix) $(call find_lib,pcre) $(call find_include,pcreposix) $(call find_include,pcre))
-      ifeq ($(LD_SEARCH_NEEDED),$(call need_search,pcreposix))
-        OS_LDFLAGS += -L$(dir $(call find_lib,pcreposix))
-      endif
-    endif
-  else
-    # If libpcreposix isn't available, fall back to the local regex.h 
-    # Presume that the local regex support is available in the C runtime 
-    # without a specific reference to a library.  This may not be true on
-    # some platforms.
-    ifneq (,$(call find_include,regex))
-      OS_CCDEFS += -DHAVE_REGEX_H
-      $(info using regex: $(call find_include,regex))
-    endif
-  endif
-  ifneq (,$(call find_include,dlfcn))
-    ifneq (,$(call find_lib,dl))
-      OS_CCDEFS += -DHAVE_DLOPEN=$(LIBEXT)
-      OS_LDFLAGS += -ldl
-      $(info using libdl: $(call find_lib,dl) $(call find_include,dlfcn))
-    else
-      ifneq (,$(findstring BSD,$(OSTYPE))$(findstring AIX,$(OSTYPE))$(findstring Haiku,$(OSTYPE)))
-        OS_CCDEFS += -DHAVE_DLOPEN=so
-        $(info using libdl: $(call find_include,dlfcn))
-      else
-        ifneq (,$(call find_lib,dld))
-          OS_CCDEFS += -DHAVE_DLOPEN=$(LIBEXT)
-          OS_LDFLAGS += -ldld
-          $(info using libdld: $(call find_lib,dld) $(call find_include,dlfcn))
-        endif
-      endif
-    endif
-  endif
-  ifneq (,$(call find_include,utime))
-    OS_CCDEFS += -DHAVE_UTIME
-  endif
-  ifneq (,$(call find_include,png))
-    ifneq (,$(call find_lib,png))
-      OS_CCDEFS += -DHAVE_LIBPNG
-      OS_LDFLAGS += -lpng
-      $(info using libpng: $(call find_lib,png) $(call find_include,png))
-    endif
-  endif
-  ifneq (,$(call find_include,glob))
-    OS_CCDEFS += -DHAVE_GLOB
-  else
-    ifneq (,$(call find_include,fnmatch))
-      OS_CCDEFS += -DHAVE_FNMATCH    
-    endif
-  endif
-  ifneq (,$(call find_include,sys/mman))
-    ifneq (,$(shell grep shm_open $(call find_include,sys/mman)))
-      OS_CCDEFS += -DHAVE_SHM_OPEN
-      $(info using mman: $(call find_include,sys/mman))
-    endif
-  endif
-  ifneq (,$(VIDEO_USEFUL))
-    ifeq (cygwin,$(OSTYPE))
-      LIBEXTSAVE := $(LIBEXT)
-      LIBEXT = dll.a
-    endif
-    ifneq (,$(call find_include,SDL2/SDL))
-      ifneq (,$(call find_lib,SDL2))
-        ifneq (,$(findstring Haiku,$(OSTYPE)))
-          ifneq (,$(shell which sdl2-config))
-            SDLX_CONFIG = sdl2-config
-          endif
-        else
-          SDLX_CONFIG = $(realpath $(dir $(call find_include,SDL2/SDL))../../bin/sdl2-config)
-        endif
-        ifneq (,$(SDLX_CONFIG))
-          VIDEO_CCDEFS += -DHAVE_LIBSDL -DUSE_SIM_VIDEO `$(SDLX_CONFIG) --cflags`
-          VIDEO_LDFLAGS += `$(SDLX_CONFIG) --libs`
-          VIDEO_FEATURES = - video capabilities provided by libSDL2 (Simple Directmedia Layer)
-          DISPLAYL = ${DISPLAYD}/display.c $(DISPLAYD)/sim_ws.c
-          DISPLAYVT = ${DISPLAYD}/vt11.c
-          DISPLAY_OPT += -DUSE_DISPLAY $(VIDEO_CCDEFS) $(VIDEO_LDFLAGS)
-          $(info using libSDL2: $(call find_include,SDL2/SDL))
-          ifeq (Darwin,$(OSTYPE))
-            VIDEO_CCDEFS += -DSDL_MAIN_AVAILABLE
-          endif
-        endif
-      endif
-    else
-      ifneq (,$(call find_include,SDL/SDL))
-        ifneq (,$(call find_lib,SDL))
-          ifneq (,$(findstring Haiku,$(OSTYPE)))
-            ifneq (,$(shell which sdl-config))
-              SDLX_CONFIG = sdl-config
-            endif
-          else
-            SDLX_CONFIG = $(realpath $(dir $(call find_include,SDL/SDL))../../bin/sdl-config)
-          endif
-          ifneq (,$(SDLX_CONFIG))
-            VIDEO_CCDEFS += -DHAVE_LIBSDL -DUSE_SIM_VIDEO `$(SDLX_CONFIG) --cflags`
-            VIDEO_LDFLAGS += `$(SDLX_CONFIG) --libs`
-            VIDEO_FEATURES = - video capabilities provided by libSDL (Simple Directmedia Layer)
-            DISPLAYL = ${DISPLAYD}/display.c $(DISPLAYD)/sim_ws.c
-            DISPLAYVT = ${DISPLAYD}/vt11.c
-            DISPLAY_OPT += -DUSE_DISPLAY $(VIDEO_CCDEFS) $(VIDEO_LDFLAGS)
-            $(info using libSDL: $(call find_include,SDL/SDL))
-            ifeq (Darwin,$(OSTYPE))
-              VIDEO_CCDEFS += -DSDL_MAIN_AVAILABLE
-            endif
-          endif
-        endif
-      endif
-    endif
-    ifeq (cygwin,$(OSTYPE))
-      LIBEXT = $(LIBEXTSAVE)
-    endif
-    ifeq (,$(findstring HAVE_LIBSDL,$(VIDEO_CCDEFS)))
-      $(info *** Info ***)
-      $(info *** Info *** The simulator$(BUILD_MULTIPLE) you are building could provide more)
-      $(info *** Info *** functionality if video support were available on your system.)
-      ifeq (Darwin,$(OSTYPE))
-        $(info *** Info *** Install the MacPorts libSDL2 package to provide this)
-        $(info *** Info *** functionality for your OS X system:)
-        $(info *** Info ***       # port install libsdl2)
-        ifeq (/usr/local/bin/brew,$(shell which brew))
-          $(info *** Info ***)
-          $(info *** Info *** OR)
-          $(info *** Info ***)
-          $(info *** Info *** Install the HomeBrew libSDL2 package to provide this)
-          $(info *** Info *** functionality for your OS X system:)
-          $(info *** Info ***       $$ brew install sdl2)
-        endif
-      else
-        ifneq (,$(and $(findstring Linux,$(OSTYPE)),$(call find_exe,apt-get)))
-          $(info *** Info *** Install the development components of libSDL or libSDL2)
-          $(info *** Info *** packaged for your operating system distribution for)
-          $(info *** Info *** your Linux system:)
-          $(info *** Info ***        $$ sudo apt-get install libsdl2-dev)
-          $(info *** Info ***    or)
-          $(info *** Info ***        $$ sudo apt-get install libsdl-dev)
-        else
-          $(info *** Info *** Install the development components of libSDL packaged by your)
-          $(info *** Info *** operating system distribution and rebuild your simulator to)
-          $(info *** Info *** enable this extra functionality.)
-        endif
-      endif
-      $(info *** Info ***)
-    endif
-  endif
-  ifneq (,$(NETWORK_USEFUL))
-    ifneq (,$(call find_include,pcap))
-      ifneq (,$(shell grep 'pcap/pcap.h' $(call find_include,pcap) | grep include))
-        PCAP_H_PATH = $(dir $(call find_include,pcap))pcap/pcap.h
-      else
-        PCAP_H_PATH = $(call find_include,pcap)
-      endif
-      ifneq (,$(shell grep pcap_compile $(PCAP_H_PATH) | grep const))
-        BPF_CONST_STRING = -DBPF_CONST_STRING
-      endif
-      NETWORK_CCDEFS += -DHAVE_PCAP_NETWORK -I$(dir $(call find_include,pcap)) $(BPF_CONST_STRING)
-      NETWORK_LAN_FEATURES += PCAP
-      ifneq (,$(call find_lib,$(PCAPLIB)))
-        ifneq ($(USE_NETWORK),) # Network support specified on the GNU make command line
-          NETWORK_CCDEFS += -DUSE_NETWORK
-          ifeq (,$(findstring Linux,$(OSTYPE))$(findstring Darwin,$(OSTYPE)))
-            $(info *** Warning ***)
-            $(info *** Warning *** Statically linking against libpcap is provides no measurable)
-            $(info *** Warning *** benefits over dynamically linking libpcap.)
-            $(info *** Warning ***)
-            $(info *** Warning *** Support for linking this way is currently deprecated and may be removed)
-            $(info *** Warning *** in the future.)
-            $(info *** Warning ***)
-          else
-            $(info *** Error ***)
-            $(info *** Error *** Statically linking against libpcap is provides no measurable)
-            $(info *** Error *** benefits over dynamically linking libpcap.)
-            $(info *** Error ***)
-            $(info *** Error *** Support for linking statically has been removed on the $(OSTYPE))
-            $(info *** Error *** platform.)
-            $(info *** Error ***)
-            $(error Retry your build without specifying USE_NETWORK=1)
-          endif
-          ifeq (cygwin,$(OSTYPE))
-            # cygwin has no ldconfig so explicitly specify pcap object library
-            NETWORK_LDFLAGS = -L$(dir $(call find_lib,$(PCAPLIB))) -Wl,-R,$(dir $(call find_lib,$(PCAPLIB))) -l$(PCAPLIB)
-          else
-            NETWORK_LDFLAGS = -l$(PCAPLIB)
-          endif
-          $(info using libpcap: $(call find_lib,$(PCAPLIB)) $(call find_include,pcap))
-          NETWORK_FEATURES = - static networking support using $(OSNAME) provided libpcap components
-        else # default build uses dynamic libpcap
-          NETWORK_CCDEFS += -DUSE_SHARED
-          $(info using libpcap: $(call find_include,pcap))
-          NETWORK_FEATURES = - dynamic networking support using $(OSNAME) provided libpcap components
-        endif
-      else
-        LIBEXTSAVE := $(LIBEXT)
-        LIBEXT = a
-        ifneq (,$(call find_lib,$(PCAPLIB)))
-          NETWORK_CCDEFS += -DUSE_NETWORK
-          NETWORK_LDFLAGS := -L$(dir $(call find_lib,$(PCAPLIB))) -l$(PCAPLIB)
-          NETWORK_FEATURES = - static networking support using $(OSNAME) provided libpcap components
-          $(info using libpcap: $(call find_lib,$(PCAPLIB)) $(call find_include,pcap))
-        endif
-        LIBEXT = $(LIBEXTSAVE)        
-      endif
-    else
-      # On non-Linux platforms, we'll still try to provide deprecated support for libpcap in /usr/local
-      INCPATHSAVE := $(INCPATH)
-      ifeq (,$(findstring Linux,$(OSTYPE)))
-        # Look for package built from tcpdump.org sources with default install target (or cygwin winpcap)
-        INCPATH += /usr/local/include
-        PCAP_H_FOUND = $(call find_include,pcap)
-      endif
-      ifneq (,$(strip $(PCAP_H_FOUND)))
-        ifneq (,$(shell grep 'pcap/pcap.h' $(call find_include,pcap) | grep include))
-          PCAP_H_PATH = $(dir $(call find_include,pcap))pcap/pcap.h
-        else
-          PCAP_H_PATH = $(call find_include,pcap)
-        endif
-        ifneq (,$(shell grep pcap_compile $(PCAP_H_PATH) | grep const))
-          BPF_CONST_STRING = -DBPF_CONST_STRING
-        endif
-        LIBEXTSAVE := $(LIBEXT)
-        # first check if binary - shared objects are available/installed in the linker known search paths
-        ifneq (,$(call find_lib,$(PCAPLIB)))
-          NETWORK_CCDEFS = -DUSE_SHARED -I$(dir $(call find_include,pcap)) $(BPF_CONST_STRING)
-          NETWORK_FEATURES = - dynamic networking support using libpcap components from www.tcpdump.org and locally installed libpcap.$(LIBEXT)
-          $(info using libpcap: $(call find_include,pcap))
-        else
-          LIBPATH += /usr/local/lib
-          LIBEXT = a
-          ifneq (,$(call find_lib,$(PCAPLIB)))
-            $(info using libpcap: $(call find_lib,$(PCAPLIB)) $(call find_include,pcap))
-            ifeq (cygwin,$(OSTYPE))
-              NETWORK_CCDEFS = -DUSE_NETWORK -DHAVE_PCAP_NETWORK -I$(dir $(call find_include,pcap)) $(BPF_CONST_STRING)
-              NETWORK_LDFLAGS = -L$(dir $(call find_lib,$(PCAPLIB))) -Wl,-R,$(dir $(call find_lib,$(PCAPLIB))) -l$(PCAPLIB)
-              NETWORK_FEATURES = - static networking support using libpcap components located in the cygwin directories
-            else
-              NETWORK_CCDEFS := -DUSE_NETWORK -DHAVE_PCAP_NETWORK -isystem -I$(dir $(call find_include,pcap)) $(BPF_CONST_STRING) $(call find_lib,$(PCAPLIB))
-              NETWORK_FEATURES = - networking support using libpcap components from www.tcpdump.org
-              $(info *** Warning ***)
-              $(info *** Warning *** $(BUILD_SINGLE)Simulator$(BUILD_MULTIPLE) being built with networking support using)
-              $(info *** Warning *** libpcap components from www.tcpdump.org.)
-              $(info *** Warning *** Some users have had problems using the www.tcpdump.org libpcap)
-              $(info *** Warning *** components for simh networking.  For best results, with)
-              $(info *** Warning *** simh networking, it is recommended that you install the)
-              $(info *** Warning *** libpcap-dev (or libpcap-devel) package from your $(OSNAME) distribution)
-              $(info *** Warning ***)
-              $(info *** Warning *** Building with the components manually installed from www.tcpdump.org)
-              $(info *** Warning *** is officially deprecated.  Attempting to do so is unsupported.)
-              $(info *** Warning ***)
-            endif
-          else
-            $(error using libpcap: $(call find_include,pcap) missing $(PCAPLIB).$(LIBEXT))
-          endif
-          NETWORK_LAN_FEATURES += PCAP
-        endif
-        LIBEXT = $(LIBEXTSAVE)
-      else
-        INCPATH = $(INCPATHSAVE)
-        $(info *** Warning ***)
-        $(info *** Warning *** $(BUILD_SINGLE)Simulator$(BUILD_MULTIPLE) are being built WITHOUT)
-        $(info *** Warning *** libpcap networking support)
-        $(info *** Warning ***)
-        $(info *** Warning *** To build simulator(s) with libpcap networking support you)
-        ifneq (,$(and $(findstring Linux,$(OSTYPE)),$(call find_exe,apt-get)))
-          $(info *** Warning *** should install the libpcap development components for)
-          $(info *** Warning *** for your Linux system:)
-          $(info *** Warning ***        $$ sudo apt-get install libpcap-dev)
-        else
-          $(info *** Warning *** should read 0readme_ethernet.txt and follow the instructions)
-          $(info *** Warning *** regarding the needed libpcap development components for your)
-          $(info *** Warning *** $(OSTYPE) platform)
-        endif
-        $(info *** Warning ***)
-      endif
-    endif
-    # Consider other network connections
-    ifneq (,$(call find_lib,vdeplug))
-      # libvdeplug requires the use of the OS provided libpcap
-      ifeq (,$(findstring usr/local,$(NETWORK_CCDEFS)))
-        ifneq (,$(call find_include,libvdeplug))
-          # Provide support for vde networking
-          NETWORK_CCDEFS += -DHAVE_VDE_NETWORK
-          NETWORK_LAN_FEATURES += VDE
-          ifeq (,$(findstring USE_NETWORK,$(NETWORK_CCDEFS))$(findstring USE_SHARED,$(NETWORK_CCDEFS)))
-            NETWORK_CCDEFS += -DUSE_NETWORK
-          endif
-          ifeq (Darwin,$(OSTYPE))
-            NETWORK_LDFLAGS += -lvdeplug -L$(dir $(call find_lib,vdeplug))
-          else
-            NETWORK_LDFLAGS += -lvdeplug -Wl,-R,$(dir $(call find_lib,vdeplug)) -L$(dir $(call find_lib,vdeplug))
-          endif
-          $(info using libvdeplug: $(call find_lib,vdeplug) $(call find_include,libvdeplug))
-        endif
-      endif
-    endif
-    ifeq (,$(findstring HAVE_VDE_NETWORK,$(NETWORK_CCDEFS)))
-      # Support is available on Linux for libvdeplug.  Advise on its usage
-      ifneq (,$(findstring Linux,$(OSTYPE))$(findstring Darwin,$(OSTYPE)))
-        ifneq (,$(findstring USE_NETWORK,$(NETWORK_CCDEFS))$(findstring USE_SHARED,$(NETWORK_CCDEFS)))
-          $(info *** Info ***)
-          $(info *** Info *** $(BUILD_SINGLE)Simulator$(BUILD_MULTIPLE) are being built with)
-          $(info *** Info *** minimal libpcap networking support)
-          $(info *** Info ***)
-        endif
-        $(info *** Info ***)
-        $(info *** Info *** Simulators on your $(OSNAME) platform can also be built with)
-        $(info *** Info *** extended LAN Ethernet networking support by using VDE Ethernet.)
-        $(info *** Info ***)
-        $(info *** Info *** To build simulator(s) with extended networking support you)
-        ifeq (Darwin,$(OSTYPE))
-          $(info *** Info *** should install the MacPorts vde2 package to provide this)
-          $(info *** Info *** functionality for your OS X system:)
-          $(info *** Info ***       # port install vde2)
-          ifeq (/usr/local/bin/brew,$(shell which brew))
-            $(info *** Info ***)
-            $(info *** Info *** OR)
-            $(info *** Info ***)
-            $(info *** Info *** Install the HomeBrew vde package to provide this)
-            $(info *** Info *** functionality for your OS X system:)
-            $(info *** Info ***       $$ brew install vde)
-          endif
-        else
-          ifneq (,$(and $(findstring Linux,$(OSTYPE)),$(call find_exe,apt-get)))
-            $(info *** Info *** should install the vde2 package to provide this)
-            $(info *** Info *** functionality for your $(OSNAME) system:)
-            ifneq (,$(shell apt list 2>/dev/null| grep libvdeplug-dev))
-              $(info *** Info ***        $$ sudo apt-get install libvdeplug-dev)
-            else
-              $(info *** Info ***        $$ sudo apt-get install vde2)
-            endif
-          else
-            $(info *** Info *** should read 0readme_ethernet.txt and follow the instructions)
-            $(info *** Info *** regarding the needed libvdeplug components for your $(OSNAME))
-            $(info *** Info *** platform)
-          endif
-        endif
-        $(info *** Info ***)
-      endif
-    endif
-    ifneq (,$(call find_include,linux/if_tun))
-      # Provide support for Tap networking on Linux
-      NETWORK_CCDEFS += -DHAVE_TAP_NETWORK
-      NETWORK_LAN_FEATURES += TAP
-      ifeq (,$(findstring USE_NETWORK,$(NETWORK_CCDEFS))$(findstring USE_SHARED,$(NETWORK_CCDEFS)))
-        NETWORK_CCDEFS += -DUSE_NETWORK
-      endif
-    endif
-    ifeq (bsdtuntap,$(shell if $(TEST) -e /usr/include/net/if_tun.h -o -e /Library/Extensions/tap.kext; then echo bsdtuntap; fi))
-      # Provide support for Tap networking on BSD platforms (including OS X)
-      NETWORK_CCDEFS += -DHAVE_TAP_NETWORK -DHAVE_BSDTUNTAP
-      NETWORK_LAN_FEATURES += TAP
-      ifeq (,$(findstring USE_NETWORK,$(NETWORK_CCDEFS))$(findstring USE_SHARED,$(NETWORK_CCDEFS)))
-        NETWORK_CCDEFS += -DUSE_NETWORK
-      endif
-    endif
-    ifeq (slirp,$(shell if $(TEST) -e slirp_glue/sim_slirp.c; then echo slirp; fi))
-      NETWORK_CCDEFS += -Islirp -Islirp_glue -Islirp_glue/qemu -DHAVE_SLIRP_NETWORK -DUSE_SIMH_SLIRP_DEBUG slirp/*.c slirp_glue/*.c
-      NETWORK_LAN_FEATURES += NAT(SLiRP)
-    endif
-    ifeq (,$(findstring USE_NETWORK,$(NETWORK_CCDEFS))$(findstring USE_SHARED,$(NETWORK_CCDEFS))$(findstring HAVE_VDE_NETWORK,$(NETWORK_CCDEFS)))
-      NETWORK_CCDEFS += -DUSE_NETWORK
-      NETWORK_FEATURES = - WITHOUT Local LAN networking support
-      $(info *** Warning ***)
-      $(info *** Warning *** $(BUILD_SINGLE)Simulator$(BUILD_MULTIPLE) are being built WITHOUT LAN networking support)
-      $(info *** Warning ***)
-      $(info *** Warning *** To build simulator(s) with networking support you should read)
-      $(info *** Warning *** 0readme_ethernet.txt and follow the instructions regarding the)
-      $(info *** Warning *** needed libpcap components for your $(OSTYPE) platform)
-      $(info *** Warning ***)
-    endif
-    NETWORK_OPT = $(NETWORK_CCDEFS)
-  endif
-  ifneq (binexists,$(shell if $(TEST) -e BIN; then echo binexists; fi))
-    MKDIRBIN = mkdir -p BIN
-  endif
-  ifeq (commit-id-exists,$(shell if $(TEST) -e .git-commit-id; then echo commit-id-exists; fi))
-    GIT_COMMIT_ID=$(shell cat .git-commit-id)
-  else
-    ifeq (,$(shell grep 'define SIM_GIT_COMMIT_ID' sim_rev.h | grep 'Format:'))
-      GIT_COMMIT_ID=$(shell grep 'define SIM_GIT_COMMIT_ID' sim_rev.h | awk '{ print $$3 }')
-    else
-      ifeq (git-submodule,$(if $(shell cd .. ; git rev-parse --git-dir 2>/dev/null),git-submodule))
-        GIT_COMMIT_ID=$(shell cd .. ; git submodule status | grep "$(notdir $(realpath .))" | awk '{ print $$1 }')
-      else
-        GIT_COMMIT_ID=undetermined-git-id
-      endif
-    endif
-  endif
-else
-  #Win32 Environments (via MinGW32)
-  GCC := gcc
-  GCC_Path := $(abspath $(dir $(word 1,$(wildcard $(addsuffix /$(GCC).exe,$(subst ;, ,$(PATH)))))))
-  ifeq (rename-build-support,$(shell if exist ..\windows-build-windows-build echo rename-build-support))
-    REMOVE_OLD_BUILD := $(shell if exist ..\windows-build rmdir/s/q ..\windows-build)
-    FIXED_BUILD := $(shell move ..\windows-build-windows-build ..\windows-build >NUL)
-  endif
-  GCC_VERSION = $(word 3,$(shell $(GCC) --version))
-  COMPILER_NAME = GCC Version: $(GCC_VERSION)
-  ifeq (,$(findstring ++,$(GCC)))
-    CC_STD = -std=gnu99
-  else
-    CPP_BUILD = 1
-  endif
-  LTO_EXCLUDE_VERSIONS = 4.5.2
-  ifeq (,$(PATH_SEPARATOR))
-    PATH_SEPARATOR := ;
-  endif
-  INCPATH = $(abspath $(wildcard $(GCC_Path)\..\include $(subst $(PATH_SEPARATOR), ,$(CPATH))  $(subst $(PATH_SEPARATOR), ,$(C_INCLUDE_PATH))))
-  LIBPATH = $(abspath $(wildcard $(GCC_Path)\..\lib $(subst :, ,$(LIBRARY_PATH))))
-  $(info lib paths are: $(LIBPATH))
-  $(info include paths are: $(INCPATH))
-  # Give preference to any MinGW provided threading (if available)
-  ifneq (,$(call find_include,pthread))
-    PTHREADS_CCDEFS = -DUSE_READER_THREAD
-    ifeq (,$(NOASYNCH))
-      PTHREADS_CCDEFS += -DSIM_ASYNCH_IO 
-    endif
-    PTHREADS_LDFLAGS = -lpthread
-  else
-    ifeq (pthreads,$(shell if exist ..\windows-build\pthreads\Pre-built.2\include\pthread.h echo pthreads))
-      PTHREADS_CCDEFS = -DUSE_READER_THREAD -DPTW32_STATIC_LIB -D_POSIX_C_SOURCE -I../windows-build/pthreads/Pre-built.2/include
-      ifeq (,$(NOASYNCH))
-        PTHREADS_CCDEFS += -DSIM_ASYNCH_IO 
-      endif
-      PTHREADS_LDFLAGS = -lpthreadGC2 -L..\windows-build\pthreads\Pre-built.2\lib
-    endif
-  endif
-  ifeq (pcap,$(shell if exist ..\windows-build\winpcap\Wpdpack\include\pcap.h echo pcap))
-    NETWORK_LDFLAGS =
-    NETWORK_OPT = -DUSE_SHARED -I../windows-build/winpcap/Wpdpack/include
-    NETWORK_FEATURES = - dynamic networking support using windows-build provided libpcap components
-    NETWORK_LAN_FEATURES += PCAP
-  else
-    ifneq (,$(call find_include,pcap))
-      NETWORK_LDFLAGS =
-      NETWORK_OPT = -DUSE_SHARED
-      NETWORK_FEATURES = - dynamic networking support using libpcap components found in the MinGW directories
-      NETWORK_LAN_FEATURES += PCAP
-    endif
-  endif
-  ifneq (,$(VIDEO_USEFUL))
-    SDL_INCLUDE = $(word 1,$(shell dir /b /s ..\windows-build\libSDL\SDL.h))
-    ifeq (SDL.h,$(findstring SDL.h,$(SDL_INCLUDE)))
-      VIDEO_CCDEFS += -DHAVE_LIBSDL -I$(abspath $(dir $(SDL_INCLUDE)))
-      VIDEO_LDFLAGS  += -lSDL2 -L$(abspath $(dir $(SDL_INCLUDE))\..\lib)
-      VIDEO_FEATURES = - video capabilities provided by libSDL2 (Simple Directmedia Layer)
-    else
-      $(info ***********************************************************************)
-      $(info ***********************************************************************)
-      $(info **  This build could produce simulators with video capabilities.     **)
-      $(info **  However, the required files to achieve this can't be found on    **)
-      $(info **  this system.  Download the file:                                 **)
-      $(info **  https://github.com/simh/windows-build/archive/windows-build.zip  **)
-      $(info **  Extract the windows-build-windows-build folder it contains to    **)
-      $(info **  $(abspath ..\)                                                   **)
-      $(info ***********************************************************************)
-      $(info ***********************************************************************)
-      $(info .)
-    endif
-  endif
-  OS_CCDEFS += -fms-extensions $(PTHREADS_CCDEFS)
-  OS_LDFLAGS += -lm -lwsock32 -lwinmm $(PTHREADS_LDFLAGS)
-  EXE = .exe
-  ifneq (binexists,$(shell if exist BIN echo binexists))
-    MKDIRBIN = if not exist BIN mkdir BIN
-  endif
-  ifneq ($(USE_NETWORK),)
-    NETWORK_OPT += -DUSE_SHARED
-  endif
-  ifneq (,$(shell if exist .git-commit-id type .git-commit-id))
-    GIT_COMMIT_ID=$(shell if exist .git-commit-id type .git-commit-id)
-  else
-    ifeq (,$(shell findstr /C:"define SIM_GIT_COMMIT_ID" sim_rev.h | findstr Format))
-      GIT_COMMIT_ID=$(shell for /F "tokens=3" %%i in ("$(shell findstr /C:"define SIM_GIT_COMMIT_ID" sim_rev.h)") do echo %%i)
-    endif
-  endif
-  ifneq (windows-build,$(shell if exist ..\windows-build\README.md echo windows-build))
-    $(info ***********************************************************************)
-    $(info ***********************************************************************)
-    $(info **  This build is operating without the required windows-build       **)
-    $(info **  components and therefore will produce less than optimal          **)
-    $(info **  simulator operation and features.                                **)
-    $(info **  Download the file:                                               **)
-    $(info **  https://github.com/simh/windows-build/archive/windows-build.zip  **)
-    $(info **  Extract the windows-build-windows-build folder it contains to    **)
-    $(info **  $(abspath ..\)                                                   **)
-    $(info ***********************************************************************)
-    $(info ***********************************************************************)
-    $(info .)
-  else
-    # Version check on windows-build
-    WINDOWS_BUILD = $(word 2,$(shell findstr WINDOWS-BUILD ..\windows-build\Windows-Build_Versions.txt))
-    ifeq (,$(WINDOWS_BUILD))
-      WINDOWS_BUILD = 00000000
-    endif
-    ifneq (,$(or $(shell if 20150412 GTR $(WINDOWS_BUILD) echo old-windows-build),$(and $(shell if 20171112 GTR $(WINDOWS_BUILD) echo old-windows-build),$(findstring pthreadGC2,$(PTHREADS_LDFLAGS)))))
-      $(info .)
-      $(info windows-build components at: $(abspath ..\windows-build))
-      $(info .)
-      $(info ***********************************************************************)
-      $(info ***********************************************************************)
-      $(info **  This currently available windows-build components are out of     **)
-      $(info **  date.  For the most functional and stable features you shoud     **)
-      $(info **  Download the file:                                               **)
-      $(info **  https://github.com/simh/windows-build/archive/windows-build.zip  **)
-      $(info **  Extract the windows-build-windows-build folder it contains to    **)
-      $(info **  $(abspath ..\)                                                   **)
-      $(info ***********************************************************************)
-      $(info ***********************************************************************)
-      $(info .)
-    endif
-    ifeq (pcre,$(shell if exist ..\windows-build\PCRE\include\pcre.h echo pcre))
-      OS_CCDEFS += -DHAVE_PCREPOSIX_H -DPCRE_STATIC -I$(abspath ../windows-build/PCRE/include)
-      OS_LDFLAGS += -lpcreposix -lpcre -L../windows-build/PCRE/lib/
-      $(info using libpcreposix: $(abspath ../windows-build/PCRE/lib/pcreposix.a) $(abspath ../windows-build/PCRE/include/pcreposix.h))
-    endif
-    ifeq (slirp,slirp)
-      NETWORK_OPT += -Islirp -Islirp_glue -Islirp_glue/qemu -DHAVE_SLIRP_NETWORK -DUSE_SIMH_SLIRP_DEBUG slirp/*.c slirp_glue/*.c -lIphlpapi
-      NETWORK_LAN_FEATURES += NAT(SLiRP)
-    endif
-  endif
-  ifneq (,$(call find_include,ddk/ntdddisk))
-    CFLAGS_I = -DHAVE_NTDDDISK_H
-  endif
-endif # Win32 (via MinGW)
-ifneq (,$(GIT_COMMIT_ID))
-  CFLAGS_GIT = -DSIM_GIT_COMMIT_ID=$(GIT_COMMIT_ID)
-endif
-ifneq (,$(UNSUPPORTED_BUILD))
-  CFLAGS_GIT += -DSIM_BUILD=Unsupported=$(UNSUPPORTED_BUILD)
-endif
-ifneq ($(DEBUG),)
-  CFLAGS_G = -g -ggdb -g3
-  CFLAGS_O = -O0
-  BUILD_FEATURES = - debugging support
-else
-  ifneq (clang,$(findstring clang,$(COMPILER_NAME)))
-    CFLAGS_O = -O2
-    ifeq (Darwin,$(OSTYPE))
-      NO_LTO = 1
-    endif
-  else
-    NO_LTO = 1
-    ifeq (Darwin,$(OSTYPE))
-      CFLAGS_O += -O4 -fno-strict-overflow -flto -fwhole-program
-    else
-      CFLAGS_O := -O2 -fno-strict-overflow 
-    endif
-  endif
-  LDFLAGS_O = 
-  GCC_MAJOR_VERSION = $(firstword $(subst  ., ,$(GCC_VERSION)))
-  ifneq (3,$(GCC_MAJOR_VERSION))
-    ifeq (,$(GCC_OPTIMIZERS_CMD))
-      GCC_OPTIMIZERS_CMD = $(GCC) --help=optimizers
-    endif
-    GCC_OPTIMIZERS = $(shell $(GCC_OPTIMIZERS_CMD))
-  endif
-  ifneq (,$(findstring $(GCC_VERSION),$(LTO_EXCLUDE_VERSIONS)))
-    NO_LTO = 1
-  endif
-  ifneq (,$(findstring -finline-functions,$(GCC_OPTIMIZERS)))
-    CFLAGS_O += -finline-functions
-  endif
-  ifneq (,$(findstring -fgcse-after-reload,$(GCC_OPTIMIZERS)))
-    CFLAGS_O += -fgcse-after-reload
-  endif
-  ifneq (,$(findstring -fpredictive-commoning,$(GCC_OPTIMIZERS)))
-    CFLAGS_O += -fpredictive-commoning
-  endif
-  ifneq (,$(findstring -fipa-cp-clone,$(GCC_OPTIMIZERS)))
-    CFLAGS_O += -fipa-cp-clone
-  endif
-  ifneq (,$(findstring -funsafe-loop-optimizations,$(GCC_OPTIMIZERS)))
-    CFLAGS_O += -fno-unsafe-loop-optimizations
-  endif
-  ifneq (,$(findstring -fstrict-overflow,$(GCC_OPTIMIZERS)))
-    CFLAGS_O += -fno-strict-overflow
-  endif
-  ifeq (,$(NO_LTO))
-    ifneq (,$(findstring -flto,$(GCC_OPTIMIZERS)))
-      CFLAGS_O += -flto -fwhole-program
-      LDFLAGS_O += -flto -fwhole-program
-    endif
-  endif
-  BUILD_FEATURES = - compiler optimizations and no debugging support
-endif
-ifneq (3,$(GCC_MAJOR_VERSION))
-  ifeq (,$(GCC_WARNINGS_CMD))
-    GCC_WARNINGS_CMD = $(GCC) --help=warnings
-  endif
-  ifneq (,$(findstring -Wunused-result,$(shell $(GCC_WARNINGS_CMD))))
-    CFLAGS_O += -Wno-unused-result
-  endif
-endif
-ifneq (clean,$(MAKECMDGOALS))
-  BUILD_FEATURES := $(BUILD_FEATURES). $(COMPILER_NAME)
-  $(info ***)
-  $(info *** $(BUILD_SINGLE)Simulator$(BUILD_MULTIPLE) being built with:)
-  $(info *** $(BUILD_FEATURES).)
-  ifneq (,$(NETWORK_FEATURES))
-    $(info *** $(NETWORK_FEATURES).)
-  endif
-  ifneq (,$(NETWORK_LAN_FEATURES))
-    $(info *** - Local LAN packet transports: $(NETWORK_LAN_FEATURES))
-  endif
-  ifneq (,$(VIDEO_FEATURES))
-    $(info *** $(VIDEO_FEATURES).)
-  endif
-  ifneq (,$(GIT_COMMIT_ID))
-    $(info ***)
-    $(info *** git commit id is $(GIT_COMMIT_ID).)
-  endif
-  $(info ***)
-endif
-ifneq ($(DONT_USE_ROMS),)
-  ROMS_OPT = -DDONT_USE_INTERNAL_ROM
-else
-  BUILD_ROMS = ${BIN}BuildROMs${EXE}
-endif
-ifneq ($(DONT_USE_READER_THREAD),)
-  NETWORK_OPT += -DDONT_USE_READER_THREAD
-endif
-
-CC_OUTSPEC = -o $@
-CC := $(GCC) $(CC_STD) -U__STRICT_ANSI__ $(CFLAGS_G) $(CFLAGS_O) $(CFLAGS_GIT) $(CFLAGS_I) -DSIM_COMPILER="$(COMPILER_NAME)" -I . $(OS_CCDEFS) $(ROMS_OPT)
-LDFLAGS := $(OS_LDFLAGS) $(NETWORK_LDFLAGS) $(LDFLAGS_O)
-
-#
-# Common Libraries
-#
-BIN = BIN/
-SIM = scp.c sim_console.c sim_fio.c sim_timer.c sim_sock.c \
-	sim_tmxr.c sim_ether.c sim_tape.c sim_disk.c sim_serial.c \
-	sim_video.c sim_imd.c sim_card.c
-
-DISPLAYD = display
-  
-#
-# Emulator source files and compile time options
-#
-ICL1900D = ICL1900
-ICL1900 = ${ICL1900D}/icl1900_cpu.c ${ICL1900D}/icl1900_sys.c \
-	${ICL1900D}/icl1900_stdio.c ${ICL1900D}/icl1900_cty.c \
-	${ICL1900D}/icl1900_tr.c ${ICL1900D}/icl1900_tp.c \
-	${ICL1900D}/icl1900_cr.c ${ICL1900D}/icl1900_cp.c \
-	${ICL1900D}/icl1900_lp.c ${ICL1900D}/icl1900_mta.c \
-	${ICL1900D}/icl1900_mt.c ${ICL1900D}/icl1900_eds8.c
-
-ICL1900_OPT = -I $(ICL1900D) -DICL1900 -DUSE_SIM_CARD
-
-IBM360D = IBM360
-IBM360 = ${IBM360D}/ibm360_cpu.c ${IBM360D}/ibm360_sys.c \
-	${IBM360D}/ibm360_con.c ${IBM360D}/ibm360_chan.c \
-	${IBM360D}/ibm360_cdr.c ${IBM360D}/ibm360_cdp.c \
-	${IBM360D}/ibm360_mt.c ${IBM360D}/ibm360_lpr.c \
-	${IBM360D}/ibm360_dasd.c ${IBM360D}/ibm360_com.c
-IBM360_OPT = -I $(IBM360D) -DIBM360 -DUSE_SIM_CARD
-
-KA10D = PDP10
-KA10 = ${KA10D}/ka10_cpu.c ${KA10D}/ka10_sys.c ${KA10D}/ka10_df.c \
-	${KA10D}/ka10_dp.c ${KA10D}/ka10_mt.c ${KA10D}/ka10_cty.c \
-	${KA10D}/ka10_lp.c ${KA10D}/ka10_pt.c ${KA10D}/ka10_dc.c \
-	${KA10D}/ka10_rp.c ${KA10D}/ka10_rc.c ${KA10D}/ka10_dt.c \
-	${KA10D}/ka10_dk.c ${KA10D}/ka10_cr.c ${KA10D}/ka10_cp.c \
-	${KA10D}/ka10_tu.c ${KA10D}/ka10_rs.c ${KA10D}/ka10_pd.c \
-<<<<<<< HEAD
-	${KA10D}/ka10_imx.c ${KA10D}/ka10_tk10.c ${KA10D}/ka10_mty.c
-=======
-	${KA10D}/ka10_imx.c ${KA10D}/ka10_tk10.c ${KA10D}/ka10_lights.c
->>>>>>> 6b83e20c
-KA10_OPT = -DKA=1 -DUSE_INT64 -I $(KA10D) -DUSE_SIM_CARD
-#	${KA10D}/ka10_imp.c sim_imp.c sim_ncp.c sim_tun.c
-KA10_LDFLAGS += -lusb-1.0
-
-ifneq ($(TYPE340),)
-# ONLY tested on Ubuntu 16.04, using X11 display support:
-KA10_DPY=-DUSE_DISPLAY \
-	${KA10D}/ka10_dpy.c display/type340.c  display/display.c \
-	display/x11.c
-KA10_DPY_LDFLAGS =-lm -lX11 -lXt
-endif
-
-KI10D = PDP10
-KI10 = ${KA10D}/ka10_cpu.c ${KA10D}/ka10_sys.c ${KA10D}/ka10_df.c \
-	${KA10D}/ka10_dp.c ${KA10D}/ka10_mt.c ${KA10D}/ka10_cty.c \
-	${KA10D}/ka10_lp.c ${KA10D}/ka10_pt.c ${KA10D}/ka10_dc.c  \
-	${KA10D}/ka10_rp.c ${KA10D}/ka10_rc.c ${KA10D}/ka10_dt.c \
-	${KA10D}/ka10_dk.c ${KA10D}/ka10_cr.c ${KA10D}/ka10_cp.c \
-	${KA10D}/ka10_tu.c ${KA10D}/ka10_rs.c ${KA10D}/ka10_pd.c
-KI10_OPT = -g -DKI=1 -DUSE_INT64 -I $(KA10D) -DUSE_SIM_CARD
-
-
-I7000D = I7000
-I7090 = ${I7000D}/i7090_cpu.c ${I7000D}/i7090_sys.c ${I7000D}/i7090_chan.c \
-	${I7000D}/i7090_cdr.c ${I7000D}/i7090_cdp.c ${I7000D}/i7090_lpr.c \
-	${I7000D}/i7000_chan.c ${I7000D}/i7000_mt.c ${I7000D}/i7090_drum.c \
-	${I7000D}/i7090_hdrum.c ${I7000D}/i7000_chron.c ${I7000D}/i7000_dsk.c \
-	${I7000D}/i7000_com.c ${I7000D}/i7000_ht.c 
-I7090_OPT = -I $(I7000D) -DUSE_INT64 -DI7090 -DUSE_SIM_CARD
-
-I7080D = I7000
-I7080 = ${I7000D}/i7080_cpu.c ${I7000D}/i7080_sys.c ${I7000D}/i7080_chan.c \
-	${I7000D}/i7080_drum.c ${I7000D}/i7000_cdp.c ${I7000D}/i7000_cdr.c \
-	${I7000D}/i7000_con.c ${I7000D}/i7000_chan.c ${I7000D}/i7000_lpr.c \
-	${I7000D}/i7000_mt.c ${I7000D}/i7000_chron.c ${I7000D}/i7000_dsk.c \
-	${I7000D}/i7000_com.c ${I7000D}/i7000_ht.c 
-I7080_OPT = -I $(I7000D) -DI7080 -DUSE_SIM_CARD
-
-I7070D = I7000
-I7070 = ${I7000D}/i7070_cpu.c ${I7000D}/i7070_sys.c ${I7000D}/i7070_chan.c \
-	${I7000D}/i7000_cdp.c ${I7000D}/i7000_cdr.c ${I7000D}/i7000_con.c \
-	${I7000D}/i7000_chan.c ${I7000D}/i7000_lpr.c ${I7000D}/i7000_mt.c \
-	${I7000D}/i7000_chron.c ${I7000D}/i7000_dsk.c ${I7000D}/i7000_com.c \
-	${I7000D}/i7000_ht.c 
-I7070_OPT = -I $(I7000D) -DUSE_INT64 -DI7070 -DUSE_SIM_CARD
-
-I7010D = I7000
-I7010 = ${I7000D}/i7010_cpu.c ${I7000D}/i7010_sys.c ${I7000D}/i7010_chan.c \
-	${I7000D}/i7000_cdp.c ${I7000D}/i7000_cdr.c ${I7000D}/i7000_con.c \
-	${I7000D}/i7000_chan.c ${I7000D}/i7000_lpr.c ${I7000D}/i7000_mt.c \
-	${I7000D}/i7000_chron.c ${I7000D}/i7000_dsk.c ${I7000D}/i7000_com.c \
-	${I7000D}/i7000_ht.c 
-I7010_OPT = -I $(I7010D) -DI7010 -DUSE_SIM_CARD
-
-I704D  = I7000
-I704   = ${I7000D}/i7090_cpu.c ${I7000D}/i7090_sys.c ${I7000D}/i7090_chan.c \
-	 ${I7000D}/i7090_cdr.c ${I7000D}/i7090_cdp.c ${I7000D}/i7090_lpr.c \
-	 ${I7000D}/i7000_mt.c ${I7000D}/i7090_drum.c ${I7000D}/i7000_chan.c 
-I704_OPT = -I $(I7000D) -DUSE_INT64 -DI704 -DUSE_SIM_CARD
-
-
-I701D  = I7000
-I701   = ${I7000D}/i701_cpu.c ${I7000D}/i701_sys.c ${I7000D}/i701_chan.c \
-	 ${I7000D}/i7090_cdr.c ${I7000D}/i7090_cdp.c ${I7000D}/i7090_lpr.c \
-	 ${I7000D}/i7000_mt.c ${I7000D}/i7090_drum.c ${I7000D}/i7000_chan.c 
-I701_OPT = -I $(I7000D) -DUSE_INT64 -DI701 -DUSE_SIM_CARD
-
-
-
-B5500D = B5500
-B5500 = ${B5500D}/b5500_cpu.c ${B5500D}/b5500_io.c ${B5500D}/b5500_sys.c \
-	${B5500D}/b5500_dk.c ${B5500D}/b5500_mt.c ${B5500D}/b5500_urec.c \
-	${B5500D}/b5500_dr.c ${B5500D}/b5500_dtc.c
-B5500_OPT = -I.. -DUSE_INT64 -DB5500 -DUSE_SIM_CARD
-
-
-###
-### Experimental simulators
-###
-
-#
-# Build everything (not the unsupported/incomplete or experimental simulators)
-#
-ALL = b5500 ka10 ki10 i701 i704 i7010 i7070 i7080 i7090 ibm360 icl1900
-
-all : ${ALL}
-
-EXPERIMENTAL = cdc1700 
-
-experimental : $(EXPERIMENTAL)
-
-clean :
-ifeq ($(WIN32),)
-	${RM} -r ${BIN}
-else
-	if exist BIN\*.exe del /q BIN\*.exe
-	if exist BIN rmdir BIN
-endif
-
-${BIN}BuildROMs${EXE} :
-	${MKDIRBIN}
-ifeq (agcc,$(findstring agcc,$(firstword $(CC))))
-	gcc $(wordlist 2,1000,${CC}) sim_BuildROMs.c $(CC_OUTSPEC)
-else
-	${CC} sim_BuildROMs.c $(CC_OUTSPEC)
-endif
-ifeq ($(WIN32),)
-	$@
-	${RM} $@
-  ifeq (Darwin,$(OSTYPE)) # remove Xcode's debugging symbols folder too
-	${RM} -rf $@.dSYM
-  endif
-else
-	$(@D)\$(@F)
-	del $(@D)\$(@F)
-endif
-
-#
-# Individual builds
-#
-
-ka10 : pdp10-ka
-
-pdp10-ka : ${BIN}pdp10-ka${EXE}
-
-${BIN}pdp10-ka${EXE} : ${KA10} ${SIM}
-	${MKDIRBIN}
-	${CC} ${KA10} ${KA10_DPY} ${SIM} ${KA10_OPT} $(CC_OUTSPEC) ${LDFLAGS} ${KA10_LDFLAGS} ${KA10_DPY_LDFLAGS}
-ifeq ($(WIN32),)
-	cp ${BIN}pdp10-ka${EXE} ${BIN}ka10${EXE}
-else
-	copy $(@D)\pdp10-ka${EXE} $(@D)\ka10${EXE}
-endif
-
-ki10 : pdp10-ki
-
-pdp10-ki : ${BIN}pdp10-ki${EXE}
-
-${BIN}pdp10-ki${EXE} : ${KI10} ${SIM}
-	${MKDIRBIN}
-	${CC} ${KA10} ${SIM} ${KI10_OPT} $(CC_OUTSPEC) ${LDFLAGS}
-ifeq ($(WIN32),)
-	cp ${BIN}pdp10-ki${EXE} ${BIN}ki10${EXE}
-else
-	copy $(@D)\pdp10-ki${EXE} $(@D)\ki10${EXE}
-endif
-
-b5500 : $(BIN)b5500$(EXE)
-
-${BIN}b5500${EXE} : ${B5500} ${SIM} 
-	${MKDIRBIN}
-	${CC} ${B5500} ${SIM} ${B5500_OPT} $(CC_OUTSPEC) ${LDFLAGS}
-
-
-i7090 : $(BIN)i7090$(EXE)
-
-${BIN}i7090${EXE} : ${I7090} ${SIM} 
-	${MKDIRBIN}
-	${CC} ${I7090} ${SIM} ${I7090_OPT} $(CC_OUTSPEC) ${LDFLAGS}
-
-i7080 : $(BIN)i7080$(EXE)
-
-${BIN}i7080${EXE} : ${I7080} ${SIM} 
-	${MKDIRBIN}
-	${CC} ${I7080} ${SIM} ${I7080_OPT} $(CC_OUTSPEC) ${LDFLAGS}
-
-i7070 : $(BIN)i7070$(EXE)
-
-${BIN}i7070${EXE} : ${I7070} ${SIM} 
-	${MKDIRBIN}
-	${CC} ${I7070} ${SIM} ${I7070_OPT} $(CC_OUTSPEC) ${LDFLAGS}
-
-i7010 : $(BIN)i7010$(EXE)
-
-${BIN}i7010${EXE} : ${I7010} ${SIM} 
-	${MKDIRBIN}
-	${CC} ${I7010} ${SIM} ${I7010_OPT} $(CC_OUTSPEC) ${LDFLAGS}
-
-i704 : $(BIN)i704$(EXE)
-
-${BIN}i704${EXE} : ${I704} ${SIM} 
-	${MKDIRBIN}
-	${CC} ${I704} ${SIM} ${I704_OPT} $(CC_OUTSPEC) ${LDFLAGS}
-
-i701 : $(BIN)i701$(EXE)
-
-${BIN}i701${EXE} : ${I701} ${SIM} 
-	${MKDIRBIN}
-	${CC} ${I701} ${SIM} ${I701_OPT} $(CC_OUTSPEC) ${LDFLAGS}
-
-ibm360: $(BIN)ibm360$(EXE)
-
-${BIN}ibm360${EXE}: ${IBM360} ${SIM}
-	${MKDIRBIN}
-	${CC} ${IBM360} ${SIM} ${IBM360_OPT} $(CC_OUTSPEC) ${LDFLAGS}
-
-icl1900: $(BIN)icl1900$(EXE)
-
-${BIN}icl1900${EXE}: ${ICL1900} ${SIM}
-	${MKDIRBIN}
-	${CC} ${ICL1900} ${SIM} ${ICL1900_OPT} $(CC_OUTSPEC) ${LDFLAGS}
-
-
-# Front Panel API Demo/Test program
-
-frontpaneltest : ${BIN}frontpaneltest${EXE}
-
-${BIN}frontpaneltest${EXE} : frontpanel/FrontPanelTest.c sim_sock.c sim_frontpanel.c
-	${MKDIRBIN}
-	${CC} frontpanel/FrontPanelTest.c sim_sock.c sim_frontpanel.c $(CC_OUTSPEC) ${LDFLAGS}
-
+#
+# This GNU make makefile has been tested on:
+#   Linux (x86 & Sparc & PPC)
+#   OS X
+#   Solaris (x86 & Sparc) (gcc and Sun C)
+#   OpenBSD
+#   NetBSD
+#   FreeBSD
+#   HP-UX
+#   AIX
+#   Windows (MinGW & cygwin)
+#   Linux x86 targeting Android (using agcc script)
+#   Haiku x86 (with gcc4)
+#
+# Android targeted builds should invoke GNU make with GCC=agcc on
+# the command line.
+#
+# In general, the logic below will detect and build with the available
+# features which the host build environment provides.
+#
+# Dynamic loading of libpcap is the preferred default behavior if pcap.h 
+# is available at build time.  Support to statically linking against libpcap
+# is deprecated and may be removed in the future.  Static linking against 
+# libpcap can be enabled if GNU make is invoked with USE_NETWORK=1 on the 
+# command line.
+#
+# Some platforms may not have vendor supplied libpcap available.  HP-UX is 
+# one such example.  The packages which are available for this platform
+# install include files and libraries in user specified directories.  In 
+# order for this makefile to locate where these components may have been 
+# installed, gmake should be invoked with LPATH=/usr/lib:/usr/local/lib 
+# defined (adjusted as needed depending on where they may be installed).
+#
+# The default build will build compiler optimized binaries.
+# If debugging is desired, then GNU make can be invoked with
+# DEBUG=1 on the command line.
+#
+# simh project support is provided for simulators that are built with 
+# dependent packages provided with the or by the operating system 
+# distribution OR for platforms where that isn't directly available (OS X) 
+# by packages from specific package management systems (MacPorts).  Users 
+# wanting to build simulators with locally build dependent packages or 
+# packages provided by an unsupported package management system can 
+# override where this procedure looks for include files and/or libraries.  
+# Overrides can be specified by define exported environment variables or 
+# GNU make command line arguments which specify INCLUDES and/or LIBRARIES.  
+# Each of these, if specified, must be the complete list include directories
+# or library directories that should be used with each element separated by 
+# colons. (i.e. INCLUDES=/usr/include/:/usr/local/include/:...)
+#
+# Some environments may have the LLVM (clang) compiler installed as
+# an alternate to gcc.  If you want to build with the clang compiler, 
+# invoke make with GCC=clang.
+#
+# Internal ROM support can be disabled if GNU make is invoked with
+# DONT_USE_ROMS=1 on the command line.
+#
+# The use of pthreads for various things can be disabled if GNU make is 
+# invoked with NOPTHREADS=1 on the command line.
+#
+# Asynchronous I/O support can be disabled if GNU make is invoked with
+# NOASYNCH=1 on the command line.
+#
+# For linting (or other code analyzers) make may be invoked similar to:
+#
+#   make GCC=cppcheck CC_OUTSPEC= LDFLAGS= CFLAGS_G="--enable=all --template=gcc" CC_STD=--std=c99
+#
+# CC Command (and platform available options).  (Poor man's autoconf)
+#
+ifneq (,$(GREP_OPTIONS))
+  $(info GREP_OPTIONS is defined in your environment.)
+  $(info )
+  $(info This variable interfers with the proper operation of this script.)
+  $(info )
+  $(info The GREP_OPTIONS environment variable feature of grep is deprecated)
+  $(info for exactly this reason and will be removed from future versions of)
+  $(info grep.  The grep man page suggests that you use an alias or a script)
+  $(info to invoke grep with your preferred options.)
+  $(info )
+  $(info unset the GREP_OPTIONS environment variable to use this makefile)
+  $(error 1)
+endif
+ifeq (old,$(shell gmake --version /dev/null 2>&1 | grep 'GNU Make' | awk '{ if ($$3 < "3.81") {print "old"} }'))
+  GMAKE_VERSION = $(shell gmake --version /dev/null 2>&1 | grep 'GNU Make' | awk '{ print $$3 }')
+  $(warning *** Warning *** GNU Make Version $(GMAKE_VERSION) is too old to)
+  $(warning *** Warning *** fully process this makefile)
+endif
+BUILD_SINGLE := $(MAKECMDGOALS) $(BLANK_SUFFIX)
+# building the pdp1, pdp11, tx-0, or any microvax simulator could use video support
+ifneq (,$(or $(findstring XXpdp1XX,$(addsuffix XX,$(addprefix XX,$(MAKECMDGOALS)))),$(findstring pdp11,$(MAKECMDGOALS)),$(findstring tx-0,$(MAKECMDGOALS)),$(findstring microvax1,$(MAKECMDGOALS)),$(findstring microvax2,$(MAKECMDGOALS)),$(findstring microvax3900,$(MAKECMDGOALS)),$(findstring XXvaxXX,$(addsuffix XX,$(addprefix XX,$(MAKECMDGOALS))))))
+  VIDEO_USEFUL = true
+endif
+# building the besm6 needs both video support and fontfile support
+ifneq (,$(findstring besm6,$(MAKECMDGOALS)))
+  VIDEO_USEFUL = true
+  BESM6_BUILD = true
+endif
+# building the pdp11, pdp10, or any vax simulator could use networking support
+ifneq (,$(or $(findstring pdp11,$(MAKECMDGOALS)),$(findstring pdp10,$(MAKECMDGOALS)),$(findstring vax,$(MAKECMDGOALS)),$(findstring all,$(MAKECMDGOALS))))
+  NETWORK_USEFUL = true
+  ifneq (,$(findstring all,$(MAKECMDGOALS)))
+    BUILD_MULTIPLE = s
+    VIDEO_USEFUL = true
+    BESM6_BUILD = true
+  endif
+  ifneq (,$(word 2,$(MAKECMDGOALS)))
+    BUILD_MULTIPLE = s
+  endif
+else
+  ifeq ($(MAKECMDGOALS),)
+    # default target is all
+    NETWORK_USEFUL = true
+    VIDEO_USEFUL = true
+    BUILD_MULTIPLE = s
+    BUILD_SINGLE := all $(BUILD_SINGLE)
+    BESM6_BUILD = true
+  endif
+endif
+find_exe = $(abspath $(strip $(firstword $(foreach dir,$(strip $(subst :, ,$(PATH))),$(wildcard $(dir)/$(1))))))
+find_lib = $(abspath $(strip $(firstword $(foreach dir,$(strip $(LIBPATH)),$(wildcard $(dir)/lib$(1).$(LIBEXT))))))
+find_include = $(abspath $(strip $(firstword $(foreach dir,$(strip $(INCPATH)),$(wildcard $(dir)/$(1).h)))))
+ifneq ($(findstring Windows,$(OS)),)
+  ifeq ($(findstring .exe,$(SHELL)),.exe)
+    # MinGW
+    WIN32 := 1
+  else # Msys or cygwin
+    ifeq (MINGW,$(findstring MINGW,$(shell uname)))
+      $(info *** This makefile can not be used with the Msys bash shell)
+      $(error *** Use build_mingw.bat $(MAKECMDGOALS) from a Windows command prompt)
+    endif
+  endif
+endif
+ifeq ($(WIN32),)  #*nix Environments (&& cygwin)
+  ifeq ($(GCC),)
+    ifeq (,$(shell which gcc 2>/dev/null))
+      $(info *** Warning *** Using local cc since gcc isn't available locally.)
+      $(info *** Warning *** You may need to install gcc to build working simulators.)
+      GCC = cc
+    else
+      GCC = gcc
+    endif
+  endif
+  OSTYPE = $(shell uname)
+  # OSNAME is used in messages to indicate the source of libpcap components
+  OSNAME = $(OSTYPE)
+  ifeq (SunOS,$(OSTYPE))
+    TEST = /bin/test
+  else
+    TEST = test
+  endif
+  ifeq (CYGWIN,$(findstring CYGWIN,$(OSTYPE))) # uname returns CYGWIN_NT-n.n-ver
+    OSTYPE = cygwin
+    OSNAME = windows-build
+  endif
+  ifeq (,$(shell $(GCC) -v /dev/null 2>&1 | grep 'clang'))
+    GCC_VERSION = $(shell $(GCC) -v /dev/null 2>&1 | grep 'gcc version' | awk '{ print $$3 }')
+    COMPILER_NAME = GCC Version: $(GCC_VERSION)
+    ifeq (,$(GCC_VERSION))
+      ifeq (SunOS,$(OSTYPE))
+        ifneq (,$(shell $(GCC) -V 2>&1 | grep 'Sun C'))
+          SUNC_VERSION = $(shell $(GCC) -V 2>&1 | grep 'Sun C')
+          COMPILER_NAME = $(wordlist 2,10,$(SUNC_VERSION))
+          CC_STD = -std=c99
+        endif
+      endif
+      ifeq (HP-UX,$(OSTYPE))
+        ifneq (,$(shell what `which $(firstword $(GCC)) 2>&1`| grep -i compiler))
+          COMPILER_NAME = $(strip $(shell what `which $(firstword $(GCC)) 2>&1` | grep -i compiler))
+          CC_STD = -std=gnu99
+        endif
+      endif
+    else
+      ifeq (,$(findstring ++,$(GCC)))
+        CC_STD = -std=gnu99
+      else
+        CPP_BUILD = 1
+      endif
+    endif
+  else
+    ifeq (Apple,$(shell $(GCC) -v /dev/null 2>&1 | grep 'Apple' | awk '{ print $$1 }'))
+      COMPILER_NAME = $(shell $(GCC) -v /dev/null 2>&1 | grep 'Apple' | awk '{ print $$1 " " $$2 " " $$3 " " $$4 }')
+      CLANG_VERSION = $(word 4,$(COMPILER_NAME))
+    else
+      COMPILER_NAME = $(shell $(GCC) -v /dev/null 2>&1 | grep 'clang version' | awk '{ print $$1 " " $$2 " " $$3 }')
+      CLANG_VERSION = $(word 3,$(COMPILER_NAME))
+      ifeq (,$(findstring .,$(CLANG_VERSION)))
+        COMPILER_NAME = $(shell $(GCC) -v /dev/null 2>&1 | grep 'clang version' | awk '{ print $$1 " " $$2 " " $$3 " " $$4 }')
+        CLANG_VERSION = $(word 4,$(COMPILER_NAME))
+      endif
+    endif
+    ifeq (,$(findstring ++,$(GCC)))
+      CC_STD = -std=c99
+    else
+      CPP_BUILD = 1
+    endif
+  endif
+  ifeq (git-repo,$(shell if $(TEST) -d ./.git; then echo git-repo; fi))
+    ifeq (need-hooks,$(shell if $(TEST) ! -e ./.git/hooks/post-checkout; then echo need-hooks; fi))
+      $(info *** Installing git hooks in local repository ***)
+      GIT_HOOKS += $(shell /bin/cp './Visual Studio Projects/git-hooks/post-commit' ./.git/hooks/)
+      GIT_HOOKS += $(shell /bin/cp './Visual Studio Projects/git-hooks/post-checkout' ./.git/hooks/)
+      GIT_HOOKS += $(shell /bin/cp './Visual Studio Projects/git-hooks/post-merge' ./.git/hooks/)
+      GIT_HOOKS += $(shell ./.git/hooks/post-checkout)
+      ifneq (,$(strip $(GIT_HOOKS)))
+        $(info *** Warning - Error installing git hooks *** $(GIT_HOOKS))
+      endif
+    else
+      ifneq (commit-id-exists,$(shell if $(TEST) -e .git-commit-id; then echo commit-id-exists; fi))
+        GIT_HOOKS = $(shell ./.git/hooks/post-checkout)
+        ifneq (,$(strip $(GIT_HOOKS)))
+          $(info *** Warning - Error executing git hooks *** $(GIT_HOOKS))
+        endif
+      endif
+    endif
+  endif
+  LTO_EXCLUDE_VERSIONS = 
+  PCAPLIB = pcap
+  ifeq (agcc,$(findstring agcc,$(GCC))) # Android target build?
+    OS_CCDEFS = -D_GNU_SOURCE
+    ifeq (,$(NOASYNCH))
+      OS_CCDEFS += -DSIM_ASYNCH_IO 
+    endif
+    OS_LDFLAGS = -lm
+  else # Non-Android Builds
+    ifeq (,$(INCLUDES)$(LIBRARIES))
+      INCPATH:=/usr/include
+      LIBPATH:=/usr/lib
+    else
+      $(info *** Warning ***)
+      ifeq (,$(INCLUDES))
+        INCPATH:=$(shell LANG=C; $(GCC) -x c -v -E /dev/null 2>&1 | grep -A 10 '> search starts here' | grep '^ ' | tr -d '\n')
+      else
+        $(info *** Warning *** Unsupported build with INCLUDES defined as: $(INCLUDES))
+        INCPATH:=$(strip $(subst :, ,$(INCLUDES)))
+        UNSUPPORTED_BUILD := include
+      endif
+      ifeq (,$(LIBRARIES))
+        LIBPATH:=/usr/lib
+      else
+        $(info *** Warning *** Unsupported build with LIBRARIES defined as: $(LIBRARIES))
+        LIBPATH:=$(strip $(subst :, ,$(LIBRARIES)))
+        ifeq (include,$(UNSUPPORTED_BUILD))
+          UNSUPPORTED_BUILD := include+lib
+        else
+          UNSUPPORTED_BUILD := lib
+        endif
+      endif
+      $(info *** Warning ***)
+    endif
+    OS_CCDEFS = -D_GNU_SOURCE
+    GCC_OPTIMIZERS_CMD = $(GCC) -v --help 2>&1
+    GCC_WARNINGS_CMD = $(GCC) -v --help 2>&1
+    LD_ELF = $(shell echo | $(GCC) -E -dM - | grep __ELF__)
+    ifeq (Darwin,$(OSTYPE))
+      OSNAME = OSX
+      LIBEXT = dylib
+      ifneq (include,$(findstring include,$(UNSUPPORTED_BUILD)))
+        INCPATH:=$(shell LANG=C; $(GCC) -x c -v -E /dev/null 2>&1 | grep -A 10 '> search starts here' | grep '^ ' | grep -v 'framework directory' | tr -d '\n')
+      endif
+      ifeq (incopt,$(shell if $(TEST) -d /opt/local/include; then echo incopt; fi))
+        INCPATH += /opt/local/include
+        OS_CCDEFS += -I/opt/local/include
+      endif
+      ifeq (libopt,$(shell if $(TEST) -d /opt/local/lib; then echo libopt; fi))
+        LIBPATH += /opt/local/lib
+        OS_LDFLAGS += -L/opt/local/lib
+      endif
+      ifeq (HomeBrew,$(shell if $(TEST) -d /usr/local/Cellar; then echo HomeBrew; fi))
+        INCPATH += $(foreach dir,$(wildcard /usr/local/Cellar/*/*),$(dir)/include)
+        LIBPATH += $(foreach dir,$(wildcard /usr/local/Cellar/*/*),$(dir)/lib)
+      endif
+      ifeq (libXt,$(shell if $(TEST) -d /usr/X11/lib; then echo libXt; fi))
+        LIBPATH += /usr/X11/lib
+        OS_LDFLAGS += -L/usr/X11/lib
+      endif
+    else
+      ifeq (Linux,$(OSTYPE))
+        ifneq (lib,$(findstring lib,$(UNSUPPORTED_BUILD)))
+          LIBPATH := $(sort $(foreach lib,$(shell /sbin/ldconfig -p | grep ' => /' | sed 's/^.* => //'),$(dir $(lib))))
+        endif
+        LIBEXT = so
+      else
+        ifeq (SunOS,$(OSTYPE))
+          OSNAME = Solaris
+          ifneq (lib,$(findstring lib,$(UNSUPPORTED_BUILD)))
+            LIBPATH := $(shell LANG=C; crle | grep 'Default Library Path' | awk '{ print $$5 }' | sed 's/:/ /g')
+          endif
+          LIBEXT = so
+          OS_LDFLAGS += -lsocket -lnsl
+          ifeq (incsfw,$(shell if $(TEST) -d /opt/sfw/include; then echo incsfw; fi))
+            INCPATH += /opt/sfw/include
+            OS_CCDEFS += -I/opt/sfw/include
+          endif
+          ifeq (libsfw,$(shell if $(TEST) -d /opt/sfw/lib; then echo libsfw; fi))
+            LIBPATH += /opt/sfw/lib
+            OS_LDFLAGS += -L/opt/sfw/lib -R/opt/sfw/lib
+          endif
+          OS_CCDEFS += -D_LARGEFILE_SOURCE
+        else
+          ifeq (cygwin,$(OSTYPE))
+            # use 0readme_ethernet.txt documented Windows pcap build components
+            INCPATH += ../windows-build/winpcap/WpdPack/include
+            LIBPATH += ../windows-build/winpcap/WpdPack/lib
+            PCAPLIB = wpcap
+            LIBEXT = a
+          else
+            ifneq (,$(findstring AIX,$(OSTYPE)))
+              OS_LDFLAGS += -lm -lrt
+              ifeq (incopt,$(shell if $(TEST) -d /opt/freeware/include; then echo incopt; fi))
+                INCPATH += /opt/freeware/include
+                OS_CCDEFS += -I/opt/freeware/include
+              endif
+              ifeq (libopt,$(shell if $(TEST) -d /opt/freeware/lib; then echo libopt; fi))
+                LIBPATH += /opt/freeware/lib
+                OS_LDFLAGS += -L/opt/freeware/lib
+              endif
+            else
+              ifneq (,$(findstring Haiku,$(OSTYPE)))
+                HAIKU_ARCH=$(shell getarch)
+                ifeq ($(HAIKU_ARCH),)
+                  $(error Missing getarch command, your Haiku release is probably too old)
+                endif
+                ifeq ($(HAIKU_ARCH),x86_gcc2)
+                  $(error Unsupported arch x86_gcc2. Run setarch x86 and retry)
+                endif
+                INCPATH := $(shell findpaths -e -a $(HAIKU_ARCH) B_FIND_PATH_HEADERS_DIRECTORY)
+                INCPATH += $(shell findpaths -e B_FIND_PATH_HEADERS_DIRECTORY posix)
+                LIBPATH := $(shell findpaths -e -a $(HAIKU_ARCH) B_FIND_PATH_DEVELOP_LIB_DIRECTORY)
+                OS_LDFLAGS += -lnetwork
+              else
+                ifeq (,$(findstring NetBSD,$(OSTYPE)))
+                  ifneq (no ldconfig,$(findstring no ldconfig,$(shell which ldconfig 2>&1)))
+                    LDSEARCH :=$(shell LANG=C; ldconfig -r | grep 'search directories' | awk '{print $$3}' | sed 's/:/ /g')
+                  endif
+                  ifneq (,$(LDSEARCH))
+                    LIBPATH := $(LDSEARCH)
+                  else
+                    ifeq (,$(strip $(LPATH)))
+                      $(info *** Warning ***)
+                      $(info *** Warning *** The library search path on your $(OSTYPE) platform can't be)
+                      $(info *** Warning *** determined.  This should be resolved before you can expect)
+                      $(info *** Warning *** to have fully working simulators.)
+                      $(info *** Warning ***)
+                      $(info *** Warning *** You can specify your library paths via the LPATH environment)
+                      $(info *** Warning *** variable.)
+                      $(info *** Warning ***)
+                    else
+                      LIBPATH = $(subst :, ,$(LPATH))
+                    endif
+                  endif
+                  OS_LDFLAGS += $(patsubst %,-L%,$(LIBPATH))
+                endif
+              endif
+            endif
+            ifeq (usrpkglib,$(shell if $(TEST) -d /usr/pkg/lib; then echo usrpkglib; fi))
+              LIBPATH += /usr/pkg/lib
+              INCPATH += /usr/pkg/include
+              OS_LDFLAGS += -L/usr/pkg/lib -R/usr/pkg/lib
+              OS_CCDEFS += -I/usr/pkg/include
+            endif
+            ifeq (X11R7,$(shell if $(TEST) -d /usr/X11R7/lib; then echo X11R7; fi))
+              LIBPATH += /usr/X11R7/lib
+              INCPATH += /usr/X11R7/include
+              OS_LDFLAGS += -L/usr/X11R7/lib -R/usr/X11R7/lib
+              OS_CCDEFS += -I/usr/X11R7/include
+            endif
+            ifeq (/usr/local/lib,$(findstring /usr/local/lib,$(LIBPATH)))
+              INCPATH += /usr/local/include
+              OS_CCDEFS += -I/usr/local/include
+            endif
+            ifneq (,$(findstring NetBSD,$(OSTYPE))$(findstring FreeBSD,$(OSTYPE))$(findstring AIX,$(OSTYPE)))
+              LIBEXT = so
+            else
+              ifeq (HP-UX,$(OSTYPE))
+                ifeq (ia64,$(shell uname -m))
+                  LIBEXT = so
+                else
+                  LIBEXT = sl
+                endif
+                OS_CCDEFS += -D_HPUX_SOURCE -D_LARGEFILE64_SOURCE
+                OS_LDFLAGS += -Wl,+b:
+                NO_LTO = 1
+              else
+                LIBEXT = a
+              endif
+            endif
+          endif
+        endif
+      endif
+    endif
+    # Some gcc versions don't support LTO, so only use LTO when the compiler is known to support it
+    ifeq (,$(NO_LTO))
+      ifneq (,$(GCC_VERSION))
+        ifeq (,$(shell $(GCC) -v /dev/null 2>&1 | grep '\-\-enable-lto'))
+          LTO_EXCLUDE_VERSIONS += $(GCC_VERSION)
+        endif
+      endif
+    endif
+  endif
+  $(info lib paths are: $(LIBPATH))
+  $(info include paths are: $(INCPATH))
+  need_search = $(strip $(shell ld -l$(1) /dev/null 2>&1 | grep $(1) | sed s/$(1)//))
+  LD_SEARCH_NEEDED := $(call need_search,ZzzzzzzZ)
+  ifneq (,$(call find_lib,m))
+    OS_LDFLAGS += -lm
+    $(info using libm: $(call find_lib,m))
+  endif
+  ifneq (,$(call find_lib,rt))
+    OS_LDFLAGS += -lrt
+    $(info using librt: $(call find_lib,rt))
+  endif
+  ifneq (,$(NOPTHREADS))
+    OS_CCDEFS += -DDONT_USE_READER_THREAD
+  else
+    ifneq (,$(call find_include,pthread))
+      ifneq (,$(call find_lib,pthread))
+        OS_CCDEFS += -DUSE_READER_THREAD
+        ifeq (,$(NOASYNCH))
+          OS_CCDEFS += -DSIM_ASYNCH_IO 
+        endif
+        OS_LDFLAGS += -lpthread
+        $(info using libpthread: $(call find_lib,pthread) $(call find_include,pthread))
+      else
+        LIBEXTSAVE := $(LIBEXT)
+        LIBEXT = a
+        ifneq (,$(call find_lib,pthread))
+          OS_CCDEFS += -DUSE_READER_THREAD
+          ifeq (,$(NOASYNCH))
+            OS_CCDEFS += -DSIM_ASYNCH_IO 
+          endif
+          OS_LDFLAGS += -lpthread
+          $(info using libpthread: $(call find_lib,pthread) $(call find_include,pthread))
+        else
+          ifneq (,$(findstring Haiku,$(OSTYPE)))
+            OS_CCDEFS += -DUSE_READER_THREAD
+            ifeq (,$(NOASYNCH))
+              OS_CCDEFS += -DSIM_ASYNCH_IO 
+            endif
+            $(info using libpthread: $(call find_include,pthread))
+          endif
+        endif
+        LIBEXT = $(LIBEXTSAVE)
+      endif
+    endif
+  endif
+  # Find available RegEx library.  Prefer libpcreposix.
+   ifneq (,$(and $(call find_include,pcreposix),$(call find_include,pcre)))
+     ifneq (,$(and $(call find_lib,pcreposix),$(call find_lib,pcre)))
+       OS_CCDEFS += -DHAVE_PCREPOSIX_H
+       OS_LDFLAGS += -lpcreposix -lpcre
+       $(info using libpcreposix: $(call find_lib,pcreposix) $(call find_lib,pcre) $(call find_include,pcreposix) $(call find_include,pcre))
+      ifeq ($(LD_SEARCH_NEEDED),$(call need_search,pcreposix))
+        OS_LDFLAGS += -L$(dir $(call find_lib,pcreposix))
+      endif
+    endif
+  else
+    # If libpcreposix isn't available, fall back to the local regex.h 
+    # Presume that the local regex support is available in the C runtime 
+    # without a specific reference to a library.  This may not be true on
+    # some platforms.
+    ifneq (,$(call find_include,regex))
+      OS_CCDEFS += -DHAVE_REGEX_H
+      $(info using regex: $(call find_include,regex))
+    endif
+  endif
+  ifneq (,$(call find_include,dlfcn))
+    ifneq (,$(call find_lib,dl))
+      OS_CCDEFS += -DHAVE_DLOPEN=$(LIBEXT)
+      OS_LDFLAGS += -ldl
+      $(info using libdl: $(call find_lib,dl) $(call find_include,dlfcn))
+    else
+      ifneq (,$(findstring BSD,$(OSTYPE))$(findstring AIX,$(OSTYPE))$(findstring Haiku,$(OSTYPE)))
+        OS_CCDEFS += -DHAVE_DLOPEN=so
+        $(info using libdl: $(call find_include,dlfcn))
+      else
+        ifneq (,$(call find_lib,dld))
+          OS_CCDEFS += -DHAVE_DLOPEN=$(LIBEXT)
+          OS_LDFLAGS += -ldld
+          $(info using libdld: $(call find_lib,dld) $(call find_include,dlfcn))
+        endif
+      endif
+    endif
+  endif
+  ifneq (,$(call find_include,utime))
+    OS_CCDEFS += -DHAVE_UTIME
+  endif
+  ifneq (,$(call find_include,png))
+    ifneq (,$(call find_lib,png))
+      OS_CCDEFS += -DHAVE_LIBPNG
+      OS_LDFLAGS += -lpng
+      $(info using libpng: $(call find_lib,png) $(call find_include,png))
+    endif
+  endif
+  ifneq (,$(call find_include,glob))
+    OS_CCDEFS += -DHAVE_GLOB
+  else
+    ifneq (,$(call find_include,fnmatch))
+      OS_CCDEFS += -DHAVE_FNMATCH    
+    endif
+  endif
+  ifneq (,$(call find_include,sys/mman))
+    ifneq (,$(shell grep shm_open $(call find_include,sys/mman)))
+      OS_CCDEFS += -DHAVE_SHM_OPEN
+      $(info using mman: $(call find_include,sys/mman))
+    endif
+  endif
+  ifneq (,$(VIDEO_USEFUL))
+    ifeq (cygwin,$(OSTYPE))
+      LIBEXTSAVE := $(LIBEXT)
+      LIBEXT = dll.a
+    endif
+    ifneq (,$(call find_include,SDL2/SDL))
+      ifneq (,$(call find_lib,SDL2))
+        ifneq (,$(findstring Haiku,$(OSTYPE)))
+          ifneq (,$(shell which sdl2-config))
+            SDLX_CONFIG = sdl2-config
+          endif
+        else
+          SDLX_CONFIG = $(realpath $(dir $(call find_include,SDL2/SDL))../../bin/sdl2-config)
+        endif
+        ifneq (,$(SDLX_CONFIG))
+          VIDEO_CCDEFS += -DHAVE_LIBSDL -DUSE_SIM_VIDEO `$(SDLX_CONFIG) --cflags`
+          VIDEO_LDFLAGS += `$(SDLX_CONFIG) --libs`
+          VIDEO_FEATURES = - video capabilities provided by libSDL2 (Simple Directmedia Layer)
+          DISPLAYL = ${DISPLAYD}/display.c $(DISPLAYD)/sim_ws.c
+          DISPLAYVT = ${DISPLAYD}/vt11.c
+          DISPLAY_OPT += -DUSE_DISPLAY $(VIDEO_CCDEFS) $(VIDEO_LDFLAGS)
+          $(info using libSDL2: $(call find_include,SDL2/SDL))
+          ifeq (Darwin,$(OSTYPE))
+            VIDEO_CCDEFS += -DSDL_MAIN_AVAILABLE
+          endif
+        endif
+      endif
+    else
+      ifneq (,$(call find_include,SDL/SDL))
+        ifneq (,$(call find_lib,SDL))
+          ifneq (,$(findstring Haiku,$(OSTYPE)))
+            ifneq (,$(shell which sdl-config))
+              SDLX_CONFIG = sdl-config
+            endif
+          else
+            SDLX_CONFIG = $(realpath $(dir $(call find_include,SDL/SDL))../../bin/sdl-config)
+          endif
+          ifneq (,$(SDLX_CONFIG))
+            VIDEO_CCDEFS += -DHAVE_LIBSDL -DUSE_SIM_VIDEO `$(SDLX_CONFIG) --cflags`
+            VIDEO_LDFLAGS += `$(SDLX_CONFIG) --libs`
+            VIDEO_FEATURES = - video capabilities provided by libSDL (Simple Directmedia Layer)
+            DISPLAYL = ${DISPLAYD}/display.c $(DISPLAYD)/sim_ws.c
+            DISPLAYVT = ${DISPLAYD}/vt11.c
+            DISPLAY_OPT += -DUSE_DISPLAY $(VIDEO_CCDEFS) $(VIDEO_LDFLAGS)
+            $(info using libSDL: $(call find_include,SDL/SDL))
+            ifeq (Darwin,$(OSTYPE))
+              VIDEO_CCDEFS += -DSDL_MAIN_AVAILABLE
+            endif
+          endif
+        endif
+      endif
+    endif
+    ifeq (cygwin,$(OSTYPE))
+      LIBEXT = $(LIBEXTSAVE)
+    endif
+    ifeq (,$(findstring HAVE_LIBSDL,$(VIDEO_CCDEFS)))
+      $(info *** Info ***)
+      $(info *** Info *** The simulator$(BUILD_MULTIPLE) you are building could provide more)
+      $(info *** Info *** functionality if video support were available on your system.)
+      ifeq (Darwin,$(OSTYPE))
+        $(info *** Info *** Install the MacPorts libSDL2 package to provide this)
+        $(info *** Info *** functionality for your OS X system:)
+        $(info *** Info ***       # port install libsdl2)
+        ifeq (/usr/local/bin/brew,$(shell which brew))
+          $(info *** Info ***)
+          $(info *** Info *** OR)
+          $(info *** Info ***)
+          $(info *** Info *** Install the HomeBrew libSDL2 package to provide this)
+          $(info *** Info *** functionality for your OS X system:)
+          $(info *** Info ***       $$ brew install sdl2)
+        endif
+      else
+        ifneq (,$(and $(findstring Linux,$(OSTYPE)),$(call find_exe,apt-get)))
+          $(info *** Info *** Install the development components of libSDL or libSDL2)
+          $(info *** Info *** packaged for your operating system distribution for)
+          $(info *** Info *** your Linux system:)
+          $(info *** Info ***        $$ sudo apt-get install libsdl2-dev)
+          $(info *** Info ***    or)
+          $(info *** Info ***        $$ sudo apt-get install libsdl-dev)
+        else
+          $(info *** Info *** Install the development components of libSDL packaged by your)
+          $(info *** Info *** operating system distribution and rebuild your simulator to)
+          $(info *** Info *** enable this extra functionality.)
+        endif
+      endif
+      $(info *** Info ***)
+    endif
+  endif
+  ifneq (,$(NETWORK_USEFUL))
+    ifneq (,$(call find_include,pcap))
+      ifneq (,$(shell grep 'pcap/pcap.h' $(call find_include,pcap) | grep include))
+        PCAP_H_PATH = $(dir $(call find_include,pcap))pcap/pcap.h
+      else
+        PCAP_H_PATH = $(call find_include,pcap)
+      endif
+      ifneq (,$(shell grep pcap_compile $(PCAP_H_PATH) | grep const))
+        BPF_CONST_STRING = -DBPF_CONST_STRING
+      endif
+      NETWORK_CCDEFS += -DHAVE_PCAP_NETWORK -I$(dir $(call find_include,pcap)) $(BPF_CONST_STRING)
+      NETWORK_LAN_FEATURES += PCAP
+      ifneq (,$(call find_lib,$(PCAPLIB)))
+        ifneq ($(USE_NETWORK),) # Network support specified on the GNU make command line
+          NETWORK_CCDEFS += -DUSE_NETWORK
+          ifeq (,$(findstring Linux,$(OSTYPE))$(findstring Darwin,$(OSTYPE)))
+            $(info *** Warning ***)
+            $(info *** Warning *** Statically linking against libpcap is provides no measurable)
+            $(info *** Warning *** benefits over dynamically linking libpcap.)
+            $(info *** Warning ***)
+            $(info *** Warning *** Support for linking this way is currently deprecated and may be removed)
+            $(info *** Warning *** in the future.)
+            $(info *** Warning ***)
+          else
+            $(info *** Error ***)
+            $(info *** Error *** Statically linking against libpcap is provides no measurable)
+            $(info *** Error *** benefits over dynamically linking libpcap.)
+            $(info *** Error ***)
+            $(info *** Error *** Support for linking statically has been removed on the $(OSTYPE))
+            $(info *** Error *** platform.)
+            $(info *** Error ***)
+            $(error Retry your build without specifying USE_NETWORK=1)
+          endif
+          ifeq (cygwin,$(OSTYPE))
+            # cygwin has no ldconfig so explicitly specify pcap object library
+            NETWORK_LDFLAGS = -L$(dir $(call find_lib,$(PCAPLIB))) -Wl,-R,$(dir $(call find_lib,$(PCAPLIB))) -l$(PCAPLIB)
+          else
+            NETWORK_LDFLAGS = -l$(PCAPLIB)
+          endif
+          $(info using libpcap: $(call find_lib,$(PCAPLIB)) $(call find_include,pcap))
+          NETWORK_FEATURES = - static networking support using $(OSNAME) provided libpcap components
+        else # default build uses dynamic libpcap
+          NETWORK_CCDEFS += -DUSE_SHARED
+          $(info using libpcap: $(call find_include,pcap))
+          NETWORK_FEATURES = - dynamic networking support using $(OSNAME) provided libpcap components
+        endif
+      else
+        LIBEXTSAVE := $(LIBEXT)
+        LIBEXT = a
+        ifneq (,$(call find_lib,$(PCAPLIB)))
+          NETWORK_CCDEFS += -DUSE_NETWORK
+          NETWORK_LDFLAGS := -L$(dir $(call find_lib,$(PCAPLIB))) -l$(PCAPLIB)
+          NETWORK_FEATURES = - static networking support using $(OSNAME) provided libpcap components
+          $(info using libpcap: $(call find_lib,$(PCAPLIB)) $(call find_include,pcap))
+        endif
+        LIBEXT = $(LIBEXTSAVE)        
+      endif
+    else
+      # On non-Linux platforms, we'll still try to provide deprecated support for libpcap in /usr/local
+      INCPATHSAVE := $(INCPATH)
+      ifeq (,$(findstring Linux,$(OSTYPE)))
+        # Look for package built from tcpdump.org sources with default install target (or cygwin winpcap)
+        INCPATH += /usr/local/include
+        PCAP_H_FOUND = $(call find_include,pcap)
+      endif
+      ifneq (,$(strip $(PCAP_H_FOUND)))
+        ifneq (,$(shell grep 'pcap/pcap.h' $(call find_include,pcap) | grep include))
+          PCAP_H_PATH = $(dir $(call find_include,pcap))pcap/pcap.h
+        else
+          PCAP_H_PATH = $(call find_include,pcap)
+        endif
+        ifneq (,$(shell grep pcap_compile $(PCAP_H_PATH) | grep const))
+          BPF_CONST_STRING = -DBPF_CONST_STRING
+        endif
+        LIBEXTSAVE := $(LIBEXT)
+        # first check if binary - shared objects are available/installed in the linker known search paths
+        ifneq (,$(call find_lib,$(PCAPLIB)))
+          NETWORK_CCDEFS = -DUSE_SHARED -I$(dir $(call find_include,pcap)) $(BPF_CONST_STRING)
+          NETWORK_FEATURES = - dynamic networking support using libpcap components from www.tcpdump.org and locally installed libpcap.$(LIBEXT)
+          $(info using libpcap: $(call find_include,pcap))
+        else
+          LIBPATH += /usr/local/lib
+          LIBEXT = a
+          ifneq (,$(call find_lib,$(PCAPLIB)))
+            $(info using libpcap: $(call find_lib,$(PCAPLIB)) $(call find_include,pcap))
+            ifeq (cygwin,$(OSTYPE))
+              NETWORK_CCDEFS = -DUSE_NETWORK -DHAVE_PCAP_NETWORK -I$(dir $(call find_include,pcap)) $(BPF_CONST_STRING)
+              NETWORK_LDFLAGS = -L$(dir $(call find_lib,$(PCAPLIB))) -Wl,-R,$(dir $(call find_lib,$(PCAPLIB))) -l$(PCAPLIB)
+              NETWORK_FEATURES = - static networking support using libpcap components located in the cygwin directories
+            else
+              NETWORK_CCDEFS := -DUSE_NETWORK -DHAVE_PCAP_NETWORK -isystem -I$(dir $(call find_include,pcap)) $(BPF_CONST_STRING) $(call find_lib,$(PCAPLIB))
+              NETWORK_FEATURES = - networking support using libpcap components from www.tcpdump.org
+              $(info *** Warning ***)
+              $(info *** Warning *** $(BUILD_SINGLE)Simulator$(BUILD_MULTIPLE) being built with networking support using)
+              $(info *** Warning *** libpcap components from www.tcpdump.org.)
+              $(info *** Warning *** Some users have had problems using the www.tcpdump.org libpcap)
+              $(info *** Warning *** components for simh networking.  For best results, with)
+              $(info *** Warning *** simh networking, it is recommended that you install the)
+              $(info *** Warning *** libpcap-dev (or libpcap-devel) package from your $(OSNAME) distribution)
+              $(info *** Warning ***)
+              $(info *** Warning *** Building with the components manually installed from www.tcpdump.org)
+              $(info *** Warning *** is officially deprecated.  Attempting to do so is unsupported.)
+              $(info *** Warning ***)
+            endif
+          else
+            $(error using libpcap: $(call find_include,pcap) missing $(PCAPLIB).$(LIBEXT))
+          endif
+          NETWORK_LAN_FEATURES += PCAP
+        endif
+        LIBEXT = $(LIBEXTSAVE)
+      else
+        INCPATH = $(INCPATHSAVE)
+        $(info *** Warning ***)
+        $(info *** Warning *** $(BUILD_SINGLE)Simulator$(BUILD_MULTIPLE) are being built WITHOUT)
+        $(info *** Warning *** libpcap networking support)
+        $(info *** Warning ***)
+        $(info *** Warning *** To build simulator(s) with libpcap networking support you)
+        ifneq (,$(and $(findstring Linux,$(OSTYPE)),$(call find_exe,apt-get)))
+          $(info *** Warning *** should install the libpcap development components for)
+          $(info *** Warning *** for your Linux system:)
+          $(info *** Warning ***        $$ sudo apt-get install libpcap-dev)
+        else
+          $(info *** Warning *** should read 0readme_ethernet.txt and follow the instructions)
+          $(info *** Warning *** regarding the needed libpcap development components for your)
+          $(info *** Warning *** $(OSTYPE) platform)
+        endif
+        $(info *** Warning ***)
+      endif
+    endif
+    # Consider other network connections
+    ifneq (,$(call find_lib,vdeplug))
+      # libvdeplug requires the use of the OS provided libpcap
+      ifeq (,$(findstring usr/local,$(NETWORK_CCDEFS)))
+        ifneq (,$(call find_include,libvdeplug))
+          # Provide support for vde networking
+          NETWORK_CCDEFS += -DHAVE_VDE_NETWORK
+          NETWORK_LAN_FEATURES += VDE
+          ifeq (,$(findstring USE_NETWORK,$(NETWORK_CCDEFS))$(findstring USE_SHARED,$(NETWORK_CCDEFS)))
+            NETWORK_CCDEFS += -DUSE_NETWORK
+          endif
+          ifeq (Darwin,$(OSTYPE))
+            NETWORK_LDFLAGS += -lvdeplug -L$(dir $(call find_lib,vdeplug))
+          else
+            NETWORK_LDFLAGS += -lvdeplug -Wl,-R,$(dir $(call find_lib,vdeplug)) -L$(dir $(call find_lib,vdeplug))
+          endif
+          $(info using libvdeplug: $(call find_lib,vdeplug) $(call find_include,libvdeplug))
+        endif
+      endif
+    endif
+    ifeq (,$(findstring HAVE_VDE_NETWORK,$(NETWORK_CCDEFS)))
+      # Support is available on Linux for libvdeplug.  Advise on its usage
+      ifneq (,$(findstring Linux,$(OSTYPE))$(findstring Darwin,$(OSTYPE)))
+        ifneq (,$(findstring USE_NETWORK,$(NETWORK_CCDEFS))$(findstring USE_SHARED,$(NETWORK_CCDEFS)))
+          $(info *** Info ***)
+          $(info *** Info *** $(BUILD_SINGLE)Simulator$(BUILD_MULTIPLE) are being built with)
+          $(info *** Info *** minimal libpcap networking support)
+          $(info *** Info ***)
+        endif
+        $(info *** Info ***)
+        $(info *** Info *** Simulators on your $(OSNAME) platform can also be built with)
+        $(info *** Info *** extended LAN Ethernet networking support by using VDE Ethernet.)
+        $(info *** Info ***)
+        $(info *** Info *** To build simulator(s) with extended networking support you)
+        ifeq (Darwin,$(OSTYPE))
+          $(info *** Info *** should install the MacPorts vde2 package to provide this)
+          $(info *** Info *** functionality for your OS X system:)
+          $(info *** Info ***       # port install vde2)
+          ifeq (/usr/local/bin/brew,$(shell which brew))
+            $(info *** Info ***)
+            $(info *** Info *** OR)
+            $(info *** Info ***)
+            $(info *** Info *** Install the HomeBrew vde package to provide this)
+            $(info *** Info *** functionality for your OS X system:)
+            $(info *** Info ***       $$ brew install vde)
+          endif
+        else
+          ifneq (,$(and $(findstring Linux,$(OSTYPE)),$(call find_exe,apt-get)))
+            $(info *** Info *** should install the vde2 package to provide this)
+            $(info *** Info *** functionality for your $(OSNAME) system:)
+            ifneq (,$(shell apt list 2>/dev/null| grep libvdeplug-dev))
+              $(info *** Info ***        $$ sudo apt-get install libvdeplug-dev)
+            else
+              $(info *** Info ***        $$ sudo apt-get install vde2)
+            endif
+          else
+            $(info *** Info *** should read 0readme_ethernet.txt and follow the instructions)
+            $(info *** Info *** regarding the needed libvdeplug components for your $(OSNAME))
+            $(info *** Info *** platform)
+          endif
+        endif
+        $(info *** Info ***)
+      endif
+    endif
+    ifneq (,$(call find_include,linux/if_tun))
+      # Provide support for Tap networking on Linux
+      NETWORK_CCDEFS += -DHAVE_TAP_NETWORK
+      NETWORK_LAN_FEATURES += TAP
+      ifeq (,$(findstring USE_NETWORK,$(NETWORK_CCDEFS))$(findstring USE_SHARED,$(NETWORK_CCDEFS)))
+        NETWORK_CCDEFS += -DUSE_NETWORK
+      endif
+    endif
+    ifeq (bsdtuntap,$(shell if $(TEST) -e /usr/include/net/if_tun.h -o -e /Library/Extensions/tap.kext; then echo bsdtuntap; fi))
+      # Provide support for Tap networking on BSD platforms (including OS X)
+      NETWORK_CCDEFS += -DHAVE_TAP_NETWORK -DHAVE_BSDTUNTAP
+      NETWORK_LAN_FEATURES += TAP
+      ifeq (,$(findstring USE_NETWORK,$(NETWORK_CCDEFS))$(findstring USE_SHARED,$(NETWORK_CCDEFS)))
+        NETWORK_CCDEFS += -DUSE_NETWORK
+      endif
+    endif
+    ifeq (slirp,$(shell if $(TEST) -e slirp_glue/sim_slirp.c; then echo slirp; fi))
+      NETWORK_CCDEFS += -Islirp -Islirp_glue -Islirp_glue/qemu -DHAVE_SLIRP_NETWORK -DUSE_SIMH_SLIRP_DEBUG slirp/*.c slirp_glue/*.c
+      NETWORK_LAN_FEATURES += NAT(SLiRP)
+    endif
+    ifeq (,$(findstring USE_NETWORK,$(NETWORK_CCDEFS))$(findstring USE_SHARED,$(NETWORK_CCDEFS))$(findstring HAVE_VDE_NETWORK,$(NETWORK_CCDEFS)))
+      NETWORK_CCDEFS += -DUSE_NETWORK
+      NETWORK_FEATURES = - WITHOUT Local LAN networking support
+      $(info *** Warning ***)
+      $(info *** Warning *** $(BUILD_SINGLE)Simulator$(BUILD_MULTIPLE) are being built WITHOUT LAN networking support)
+      $(info *** Warning ***)
+      $(info *** Warning *** To build simulator(s) with networking support you should read)
+      $(info *** Warning *** 0readme_ethernet.txt and follow the instructions regarding the)
+      $(info *** Warning *** needed libpcap components for your $(OSTYPE) platform)
+      $(info *** Warning ***)
+    endif
+    NETWORK_OPT = $(NETWORK_CCDEFS)
+  endif
+  ifneq (binexists,$(shell if $(TEST) -e BIN; then echo binexists; fi))
+    MKDIRBIN = mkdir -p BIN
+  endif
+  ifeq (commit-id-exists,$(shell if $(TEST) -e .git-commit-id; then echo commit-id-exists; fi))
+    GIT_COMMIT_ID=$(shell cat .git-commit-id)
+  else
+    ifeq (,$(shell grep 'define SIM_GIT_COMMIT_ID' sim_rev.h | grep 'Format:'))
+      GIT_COMMIT_ID=$(shell grep 'define SIM_GIT_COMMIT_ID' sim_rev.h | awk '{ print $$3 }')
+    else
+      ifeq (git-submodule,$(if $(shell cd .. ; git rev-parse --git-dir 2>/dev/null),git-submodule))
+        GIT_COMMIT_ID=$(shell cd .. ; git submodule status | grep "$(notdir $(realpath .))" | awk '{ print $$1 }')
+      else
+        GIT_COMMIT_ID=undetermined-git-id
+      endif
+    endif
+  endif
+else
+  #Win32 Environments (via MinGW32)
+  GCC := gcc
+  GCC_Path := $(abspath $(dir $(word 1,$(wildcard $(addsuffix /$(GCC).exe,$(subst ;, ,$(PATH)))))))
+  ifeq (rename-build-support,$(shell if exist ..\windows-build-windows-build echo rename-build-support))
+    REMOVE_OLD_BUILD := $(shell if exist ..\windows-build rmdir/s/q ..\windows-build)
+    FIXED_BUILD := $(shell move ..\windows-build-windows-build ..\windows-build >NUL)
+  endif
+  GCC_VERSION = $(word 3,$(shell $(GCC) --version))
+  COMPILER_NAME = GCC Version: $(GCC_VERSION)
+  ifeq (,$(findstring ++,$(GCC)))
+    CC_STD = -std=gnu99
+  else
+    CPP_BUILD = 1
+  endif
+  LTO_EXCLUDE_VERSIONS = 4.5.2
+  ifeq (,$(PATH_SEPARATOR))
+    PATH_SEPARATOR := ;
+  endif
+  INCPATH = $(abspath $(wildcard $(GCC_Path)\..\include $(subst $(PATH_SEPARATOR), ,$(CPATH))  $(subst $(PATH_SEPARATOR), ,$(C_INCLUDE_PATH))))
+  LIBPATH = $(abspath $(wildcard $(GCC_Path)\..\lib $(subst :, ,$(LIBRARY_PATH))))
+  $(info lib paths are: $(LIBPATH))
+  $(info include paths are: $(INCPATH))
+  # Give preference to any MinGW provided threading (if available)
+  ifneq (,$(call find_include,pthread))
+    PTHREADS_CCDEFS = -DUSE_READER_THREAD
+    ifeq (,$(NOASYNCH))
+      PTHREADS_CCDEFS += -DSIM_ASYNCH_IO 
+    endif
+    PTHREADS_LDFLAGS = -lpthread
+  else
+    ifeq (pthreads,$(shell if exist ..\windows-build\pthreads\Pre-built.2\include\pthread.h echo pthreads))
+      PTHREADS_CCDEFS = -DUSE_READER_THREAD -DPTW32_STATIC_LIB -D_POSIX_C_SOURCE -I../windows-build/pthreads/Pre-built.2/include
+      ifeq (,$(NOASYNCH))
+        PTHREADS_CCDEFS += -DSIM_ASYNCH_IO 
+      endif
+      PTHREADS_LDFLAGS = -lpthreadGC2 -L..\windows-build\pthreads\Pre-built.2\lib
+    endif
+  endif
+  ifeq (pcap,$(shell if exist ..\windows-build\winpcap\Wpdpack\include\pcap.h echo pcap))
+    NETWORK_LDFLAGS =
+    NETWORK_OPT = -DUSE_SHARED -I../windows-build/winpcap/Wpdpack/include
+    NETWORK_FEATURES = - dynamic networking support using windows-build provided libpcap components
+    NETWORK_LAN_FEATURES += PCAP
+  else
+    ifneq (,$(call find_include,pcap))
+      NETWORK_LDFLAGS =
+      NETWORK_OPT = -DUSE_SHARED
+      NETWORK_FEATURES = - dynamic networking support using libpcap components found in the MinGW directories
+      NETWORK_LAN_FEATURES += PCAP
+    endif
+  endif
+  ifneq (,$(VIDEO_USEFUL))
+    SDL_INCLUDE = $(word 1,$(shell dir /b /s ..\windows-build\libSDL\SDL.h))
+    ifeq (SDL.h,$(findstring SDL.h,$(SDL_INCLUDE)))
+      VIDEO_CCDEFS += -DHAVE_LIBSDL -I$(abspath $(dir $(SDL_INCLUDE)))
+      VIDEO_LDFLAGS  += -lSDL2 -L$(abspath $(dir $(SDL_INCLUDE))\..\lib)
+      VIDEO_FEATURES = - video capabilities provided by libSDL2 (Simple Directmedia Layer)
+    else
+      $(info ***********************************************************************)
+      $(info ***********************************************************************)
+      $(info **  This build could produce simulators with video capabilities.     **)
+      $(info **  However, the required files to achieve this can't be found on    **)
+      $(info **  this system.  Download the file:                                 **)
+      $(info **  https://github.com/simh/windows-build/archive/windows-build.zip  **)
+      $(info **  Extract the windows-build-windows-build folder it contains to    **)
+      $(info **  $(abspath ..\)                                                   **)
+      $(info ***********************************************************************)
+      $(info ***********************************************************************)
+      $(info .)
+    endif
+  endif
+  OS_CCDEFS += -fms-extensions $(PTHREADS_CCDEFS)
+  OS_LDFLAGS += -lm -lwsock32 -lwinmm $(PTHREADS_LDFLAGS)
+  EXE = .exe
+  ifneq (binexists,$(shell if exist BIN echo binexists))
+    MKDIRBIN = if not exist BIN mkdir BIN
+  endif
+  ifneq ($(USE_NETWORK),)
+    NETWORK_OPT += -DUSE_SHARED
+  endif
+  ifneq (,$(shell if exist .git-commit-id type .git-commit-id))
+    GIT_COMMIT_ID=$(shell if exist .git-commit-id type .git-commit-id)
+  else
+    ifeq (,$(shell findstr /C:"define SIM_GIT_COMMIT_ID" sim_rev.h | findstr Format))
+      GIT_COMMIT_ID=$(shell for /F "tokens=3" %%i in ("$(shell findstr /C:"define SIM_GIT_COMMIT_ID" sim_rev.h)") do echo %%i)
+    endif
+  endif
+  ifneq (windows-build,$(shell if exist ..\windows-build\README.md echo windows-build))
+    $(info ***********************************************************************)
+    $(info ***********************************************************************)
+    $(info **  This build is operating without the required windows-build       **)
+    $(info **  components and therefore will produce less than optimal          **)
+    $(info **  simulator operation and features.                                **)
+    $(info **  Download the file:                                               **)
+    $(info **  https://github.com/simh/windows-build/archive/windows-build.zip  **)
+    $(info **  Extract the windows-build-windows-build folder it contains to    **)
+    $(info **  $(abspath ..\)                                                   **)
+    $(info ***********************************************************************)
+    $(info ***********************************************************************)
+    $(info .)
+  else
+    # Version check on windows-build
+    WINDOWS_BUILD = $(word 2,$(shell findstr WINDOWS-BUILD ..\windows-build\Windows-Build_Versions.txt))
+    ifeq (,$(WINDOWS_BUILD))
+      WINDOWS_BUILD = 00000000
+    endif
+    ifneq (,$(or $(shell if 20150412 GTR $(WINDOWS_BUILD) echo old-windows-build),$(and $(shell if 20171112 GTR $(WINDOWS_BUILD) echo old-windows-build),$(findstring pthreadGC2,$(PTHREADS_LDFLAGS)))))
+      $(info .)
+      $(info windows-build components at: $(abspath ..\windows-build))
+      $(info .)
+      $(info ***********************************************************************)
+      $(info ***********************************************************************)
+      $(info **  This currently available windows-build components are out of     **)
+      $(info **  date.  For the most functional and stable features you shoud     **)
+      $(info **  Download the file:                                               **)
+      $(info **  https://github.com/simh/windows-build/archive/windows-build.zip  **)
+      $(info **  Extract the windows-build-windows-build folder it contains to    **)
+      $(info **  $(abspath ..\)                                                   **)
+      $(info ***********************************************************************)
+      $(info ***********************************************************************)
+      $(info .)
+    endif
+    ifeq (pcre,$(shell if exist ..\windows-build\PCRE\include\pcre.h echo pcre))
+      OS_CCDEFS += -DHAVE_PCREPOSIX_H -DPCRE_STATIC -I$(abspath ../windows-build/PCRE/include)
+      OS_LDFLAGS += -lpcreposix -lpcre -L../windows-build/PCRE/lib/
+      $(info using libpcreposix: $(abspath ../windows-build/PCRE/lib/pcreposix.a) $(abspath ../windows-build/PCRE/include/pcreposix.h))
+    endif
+    ifeq (slirp,slirp)
+      NETWORK_OPT += -Islirp -Islirp_glue -Islirp_glue/qemu -DHAVE_SLIRP_NETWORK -DUSE_SIMH_SLIRP_DEBUG slirp/*.c slirp_glue/*.c -lIphlpapi
+      NETWORK_LAN_FEATURES += NAT(SLiRP)
+    endif
+  endif
+  ifneq (,$(call find_include,ddk/ntdddisk))
+    CFLAGS_I = -DHAVE_NTDDDISK_H
+  endif
+endif # Win32 (via MinGW)
+ifneq (,$(GIT_COMMIT_ID))
+  CFLAGS_GIT = -DSIM_GIT_COMMIT_ID=$(GIT_COMMIT_ID)
+endif
+ifneq (,$(UNSUPPORTED_BUILD))
+  CFLAGS_GIT += -DSIM_BUILD=Unsupported=$(UNSUPPORTED_BUILD)
+endif
+ifneq ($(DEBUG),)
+  CFLAGS_G = -g -ggdb -g3
+  CFLAGS_O = -O0
+  BUILD_FEATURES = - debugging support
+else
+  ifneq (clang,$(findstring clang,$(COMPILER_NAME)))
+    CFLAGS_O = -O2
+    ifeq (Darwin,$(OSTYPE))
+      NO_LTO = 1
+    endif
+  else
+    NO_LTO = 1
+    ifeq (Darwin,$(OSTYPE))
+      CFLAGS_O += -O4 -fno-strict-overflow -flto -fwhole-program
+    else
+      CFLAGS_O := -O2 -fno-strict-overflow 
+    endif
+  endif
+  LDFLAGS_O = 
+  GCC_MAJOR_VERSION = $(firstword $(subst  ., ,$(GCC_VERSION)))
+  ifneq (3,$(GCC_MAJOR_VERSION))
+    ifeq (,$(GCC_OPTIMIZERS_CMD))
+      GCC_OPTIMIZERS_CMD = $(GCC) --help=optimizers
+    endif
+    GCC_OPTIMIZERS = $(shell $(GCC_OPTIMIZERS_CMD))
+  endif
+  ifneq (,$(findstring $(GCC_VERSION),$(LTO_EXCLUDE_VERSIONS)))
+    NO_LTO = 1
+  endif
+  ifneq (,$(findstring -finline-functions,$(GCC_OPTIMIZERS)))
+    CFLAGS_O += -finline-functions
+  endif
+  ifneq (,$(findstring -fgcse-after-reload,$(GCC_OPTIMIZERS)))
+    CFLAGS_O += -fgcse-after-reload
+  endif
+  ifneq (,$(findstring -fpredictive-commoning,$(GCC_OPTIMIZERS)))
+    CFLAGS_O += -fpredictive-commoning
+  endif
+  ifneq (,$(findstring -fipa-cp-clone,$(GCC_OPTIMIZERS)))
+    CFLAGS_O += -fipa-cp-clone
+  endif
+  ifneq (,$(findstring -funsafe-loop-optimizations,$(GCC_OPTIMIZERS)))
+    CFLAGS_O += -fno-unsafe-loop-optimizations
+  endif
+  ifneq (,$(findstring -fstrict-overflow,$(GCC_OPTIMIZERS)))
+    CFLAGS_O += -fno-strict-overflow
+  endif
+  ifeq (,$(NO_LTO))
+    ifneq (,$(findstring -flto,$(GCC_OPTIMIZERS)))
+      CFLAGS_O += -flto -fwhole-program
+      LDFLAGS_O += -flto -fwhole-program
+    endif
+  endif
+  BUILD_FEATURES = - compiler optimizations and no debugging support
+endif
+ifneq (3,$(GCC_MAJOR_VERSION))
+  ifeq (,$(GCC_WARNINGS_CMD))
+    GCC_WARNINGS_CMD = $(GCC) --help=warnings
+  endif
+  ifneq (,$(findstring -Wunused-result,$(shell $(GCC_WARNINGS_CMD))))
+    CFLAGS_O += -Wno-unused-result
+  endif
+endif
+ifneq (clean,$(MAKECMDGOALS))
+  BUILD_FEATURES := $(BUILD_FEATURES). $(COMPILER_NAME)
+  $(info ***)
+  $(info *** $(BUILD_SINGLE)Simulator$(BUILD_MULTIPLE) being built with:)
+  $(info *** $(BUILD_FEATURES).)
+  ifneq (,$(NETWORK_FEATURES))
+    $(info *** $(NETWORK_FEATURES).)
+  endif
+  ifneq (,$(NETWORK_LAN_FEATURES))
+    $(info *** - Local LAN packet transports: $(NETWORK_LAN_FEATURES))
+  endif
+  ifneq (,$(VIDEO_FEATURES))
+    $(info *** $(VIDEO_FEATURES).)
+  endif
+  ifneq (,$(GIT_COMMIT_ID))
+    $(info ***)
+    $(info *** git commit id is $(GIT_COMMIT_ID).)
+  endif
+  $(info ***)
+endif
+ifneq ($(DONT_USE_ROMS),)
+  ROMS_OPT = -DDONT_USE_INTERNAL_ROM
+else
+  BUILD_ROMS = ${BIN}BuildROMs${EXE}
+endif
+ifneq ($(DONT_USE_READER_THREAD),)
+  NETWORK_OPT += -DDONT_USE_READER_THREAD
+endif
+
+CC_OUTSPEC = -o $@
+CC := $(GCC) $(CC_STD) -U__STRICT_ANSI__ $(CFLAGS_G) $(CFLAGS_O) $(CFLAGS_GIT) $(CFLAGS_I) -DSIM_COMPILER="$(COMPILER_NAME)" -I . $(OS_CCDEFS) $(ROMS_OPT)
+LDFLAGS := $(OS_LDFLAGS) $(NETWORK_LDFLAGS) $(LDFLAGS_O)
+
+#
+# Common Libraries
+#
+BIN = BIN/
+SIM = scp.c sim_console.c sim_fio.c sim_timer.c sim_sock.c \
+	sim_tmxr.c sim_ether.c sim_tape.c sim_disk.c sim_serial.c \
+	sim_video.c sim_imd.c sim_card.c
+
+DISPLAYD = display
+  
+#
+# Emulator source files and compile time options
+#
+ICL1900D = ICL1900
+ICL1900 = ${ICL1900D}/icl1900_cpu.c ${ICL1900D}/icl1900_sys.c \
+	${ICL1900D}/icl1900_stdio.c ${ICL1900D}/icl1900_cty.c \
+	${ICL1900D}/icl1900_tr.c ${ICL1900D}/icl1900_tp.c \
+	${ICL1900D}/icl1900_cr.c ${ICL1900D}/icl1900_cp.c \
+	${ICL1900D}/icl1900_lp.c ${ICL1900D}/icl1900_mta.c \
+	${ICL1900D}/icl1900_mt.c ${ICL1900D}/icl1900_eds8.c
+
+ICL1900_OPT = -I $(ICL1900D) -DICL1900 -DUSE_SIM_CARD
+
+IBM360D = IBM360
+IBM360 = ${IBM360D}/ibm360_cpu.c ${IBM360D}/ibm360_sys.c \
+	${IBM360D}/ibm360_con.c ${IBM360D}/ibm360_chan.c \
+	${IBM360D}/ibm360_cdr.c ${IBM360D}/ibm360_cdp.c \
+	${IBM360D}/ibm360_mt.c ${IBM360D}/ibm360_lpr.c \
+	${IBM360D}/ibm360_dasd.c ${IBM360D}/ibm360_com.c
+IBM360_OPT = -I $(IBM360D) -DIBM360 -DUSE_SIM_CARD
+
+KA10D = PDP10
+KA10 = ${KA10D}/ka10_cpu.c ${KA10D}/ka10_sys.c ${KA10D}/ka10_df.c \
+	${KA10D}/ka10_dp.c ${KA10D}/ka10_mt.c ${KA10D}/ka10_cty.c \
+	${KA10D}/ka10_lp.c ${KA10D}/ka10_pt.c ${KA10D}/ka10_dc.c \
+	${KA10D}/ka10_rp.c ${KA10D}/ka10_rc.c ${KA10D}/ka10_dt.c \
+	${KA10D}/ka10_dk.c ${KA10D}/ka10_cr.c ${KA10D}/ka10_cp.c \
+	${KA10D}/ka10_tu.c ${KA10D}/ka10_rs.c ${KA10D}/ka10_pd.c \
+	${KA10D}/ka10_imx.c ${KA10D}/ka10_tk10.c ${KA10D}/ka10_mty.c \
+	${KA10D}/ka10_lights.c
+KA10_OPT = -DKA=1 -DUSE_INT64 -I $(KA10D) -DUSE_SIM_CARD
+#	${KA10D}/ka10_imp.c sim_imp.c sim_ncp.c sim_tun.c
+KA10_LDFLAGS += -lusb-1.0
+
+ifneq ($(TYPE340),)
+# ONLY tested on Ubuntu 16.04, using X11 display support:
+KA10_DPY=-DUSE_DISPLAY \
+	${KA10D}/ka10_dpy.c display/type340.c  display/display.c \
+	display/x11.c
+KA10_DPY_LDFLAGS =-lm -lX11 -lXt
+endif
+
+KI10D = PDP10
+KI10 = ${KA10D}/ka10_cpu.c ${KA10D}/ka10_sys.c ${KA10D}/ka10_df.c \
+	${KA10D}/ka10_dp.c ${KA10D}/ka10_mt.c ${KA10D}/ka10_cty.c \
+	${KA10D}/ka10_lp.c ${KA10D}/ka10_pt.c ${KA10D}/ka10_dc.c  \
+	${KA10D}/ka10_rp.c ${KA10D}/ka10_rc.c ${KA10D}/ka10_dt.c \
+	${KA10D}/ka10_dk.c ${KA10D}/ka10_cr.c ${KA10D}/ka10_cp.c \
+	${KA10D}/ka10_tu.c ${KA10D}/ka10_rs.c ${KA10D}/ka10_pd.c
+KI10_OPT = -g -DKI=1 -DUSE_INT64 -I $(KA10D) -DUSE_SIM_CARD
+
+
+I7000D = I7000
+I7090 = ${I7000D}/i7090_cpu.c ${I7000D}/i7090_sys.c ${I7000D}/i7090_chan.c \
+	${I7000D}/i7090_cdr.c ${I7000D}/i7090_cdp.c ${I7000D}/i7090_lpr.c \
+	${I7000D}/i7000_chan.c ${I7000D}/i7000_mt.c ${I7000D}/i7090_drum.c \
+	${I7000D}/i7090_hdrum.c ${I7000D}/i7000_chron.c ${I7000D}/i7000_dsk.c \
+	${I7000D}/i7000_com.c ${I7000D}/i7000_ht.c 
+I7090_OPT = -I $(I7000D) -DUSE_INT64 -DI7090 -DUSE_SIM_CARD
+
+I7080D = I7000
+I7080 = ${I7000D}/i7080_cpu.c ${I7000D}/i7080_sys.c ${I7000D}/i7080_chan.c \
+	${I7000D}/i7080_drum.c ${I7000D}/i7000_cdp.c ${I7000D}/i7000_cdr.c \
+	${I7000D}/i7000_con.c ${I7000D}/i7000_chan.c ${I7000D}/i7000_lpr.c \
+	${I7000D}/i7000_mt.c ${I7000D}/i7000_chron.c ${I7000D}/i7000_dsk.c \
+	${I7000D}/i7000_com.c ${I7000D}/i7000_ht.c 
+I7080_OPT = -I $(I7000D) -DI7080 -DUSE_SIM_CARD
+
+I7070D = I7000
+I7070 = ${I7000D}/i7070_cpu.c ${I7000D}/i7070_sys.c ${I7000D}/i7070_chan.c \
+	${I7000D}/i7000_cdp.c ${I7000D}/i7000_cdr.c ${I7000D}/i7000_con.c \
+	${I7000D}/i7000_chan.c ${I7000D}/i7000_lpr.c ${I7000D}/i7000_mt.c \
+	${I7000D}/i7000_chron.c ${I7000D}/i7000_dsk.c ${I7000D}/i7000_com.c \
+	${I7000D}/i7000_ht.c 
+I7070_OPT = -I $(I7000D) -DUSE_INT64 -DI7070 -DUSE_SIM_CARD
+
+I7010D = I7000
+I7010 = ${I7000D}/i7010_cpu.c ${I7000D}/i7010_sys.c ${I7000D}/i7010_chan.c \
+	${I7000D}/i7000_cdp.c ${I7000D}/i7000_cdr.c ${I7000D}/i7000_con.c \
+	${I7000D}/i7000_chan.c ${I7000D}/i7000_lpr.c ${I7000D}/i7000_mt.c \
+	${I7000D}/i7000_chron.c ${I7000D}/i7000_dsk.c ${I7000D}/i7000_com.c \
+	${I7000D}/i7000_ht.c 
+I7010_OPT = -I $(I7010D) -DI7010 -DUSE_SIM_CARD
+
+I704D  = I7000
+I704   = ${I7000D}/i7090_cpu.c ${I7000D}/i7090_sys.c ${I7000D}/i7090_chan.c \
+	 ${I7000D}/i7090_cdr.c ${I7000D}/i7090_cdp.c ${I7000D}/i7090_lpr.c \
+	 ${I7000D}/i7000_mt.c ${I7000D}/i7090_drum.c ${I7000D}/i7000_chan.c 
+I704_OPT = -I $(I7000D) -DUSE_INT64 -DI704 -DUSE_SIM_CARD
+
+
+I701D  = I7000
+I701   = ${I7000D}/i701_cpu.c ${I7000D}/i701_sys.c ${I7000D}/i701_chan.c \
+	 ${I7000D}/i7090_cdr.c ${I7000D}/i7090_cdp.c ${I7000D}/i7090_lpr.c \
+	 ${I7000D}/i7000_mt.c ${I7000D}/i7090_drum.c ${I7000D}/i7000_chan.c 
+I701_OPT = -I $(I7000D) -DUSE_INT64 -DI701 -DUSE_SIM_CARD
+
+
+
+B5500D = B5500
+B5500 = ${B5500D}/b5500_cpu.c ${B5500D}/b5500_io.c ${B5500D}/b5500_sys.c \
+	${B5500D}/b5500_dk.c ${B5500D}/b5500_mt.c ${B5500D}/b5500_urec.c \
+	${B5500D}/b5500_dr.c ${B5500D}/b5500_dtc.c
+B5500_OPT = -I.. -DUSE_INT64 -DB5500 -DUSE_SIM_CARD
+
+
+###
+### Experimental simulators
+###
+
+#
+# Build everything (not the unsupported/incomplete or experimental simulators)
+#
+ALL = b5500 ka10 ki10 i701 i704 i7010 i7070 i7080 i7090 ibm360 icl1900
+
+all : ${ALL}
+
+EXPERIMENTAL = cdc1700 
+
+experimental : $(EXPERIMENTAL)
+
+clean :
+ifeq ($(WIN32),)
+	${RM} -r ${BIN}
+else
+	if exist BIN\*.exe del /q BIN\*.exe
+	if exist BIN rmdir BIN
+endif
+
+${BIN}BuildROMs${EXE} :
+	${MKDIRBIN}
+ifeq (agcc,$(findstring agcc,$(firstword $(CC))))
+	gcc $(wordlist 2,1000,${CC}) sim_BuildROMs.c $(CC_OUTSPEC)
+else
+	${CC} sim_BuildROMs.c $(CC_OUTSPEC)
+endif
+ifeq ($(WIN32),)
+	$@
+	${RM} $@
+  ifeq (Darwin,$(OSTYPE)) # remove Xcode's debugging symbols folder too
+	${RM} -rf $@.dSYM
+  endif
+else
+	$(@D)\$(@F)
+	del $(@D)\$(@F)
+endif
+
+#
+# Individual builds
+#
+
+ka10 : pdp10-ka
+
+pdp10-ka : ${BIN}pdp10-ka${EXE}
+
+${BIN}pdp10-ka${EXE} : ${KA10} ${SIM}
+	${MKDIRBIN}
+	${CC} ${KA10} ${KA10_DPY} ${SIM} ${KA10_OPT} $(CC_OUTSPEC) ${LDFLAGS} ${KA10_LDFLAGS} ${KA10_DPY_LDFLAGS}
+ifeq ($(WIN32),)
+	cp ${BIN}pdp10-ka${EXE} ${BIN}ka10${EXE}
+else
+	copy $(@D)\pdp10-ka${EXE} $(@D)\ka10${EXE}
+endif
+
+ki10 : pdp10-ki
+
+pdp10-ki : ${BIN}pdp10-ki${EXE}
+
+${BIN}pdp10-ki${EXE} : ${KI10} ${SIM}
+	${MKDIRBIN}
+	${CC} ${KA10} ${SIM} ${KI10_OPT} $(CC_OUTSPEC) ${LDFLAGS}
+ifeq ($(WIN32),)
+	cp ${BIN}pdp10-ki${EXE} ${BIN}ki10${EXE}
+else
+	copy $(@D)\pdp10-ki${EXE} $(@D)\ki10${EXE}
+endif
+
+b5500 : $(BIN)b5500$(EXE)
+
+${BIN}b5500${EXE} : ${B5500} ${SIM} 
+	${MKDIRBIN}
+	${CC} ${B5500} ${SIM} ${B5500_OPT} $(CC_OUTSPEC) ${LDFLAGS}
+
+
+i7090 : $(BIN)i7090$(EXE)
+
+${BIN}i7090${EXE} : ${I7090} ${SIM} 
+	${MKDIRBIN}
+	${CC} ${I7090} ${SIM} ${I7090_OPT} $(CC_OUTSPEC) ${LDFLAGS}
+
+i7080 : $(BIN)i7080$(EXE)
+
+${BIN}i7080${EXE} : ${I7080} ${SIM} 
+	${MKDIRBIN}
+	${CC} ${I7080} ${SIM} ${I7080_OPT} $(CC_OUTSPEC) ${LDFLAGS}
+
+i7070 : $(BIN)i7070$(EXE)
+
+${BIN}i7070${EXE} : ${I7070} ${SIM} 
+	${MKDIRBIN}
+	${CC} ${I7070} ${SIM} ${I7070_OPT} $(CC_OUTSPEC) ${LDFLAGS}
+
+i7010 : $(BIN)i7010$(EXE)
+
+${BIN}i7010${EXE} : ${I7010} ${SIM} 
+	${MKDIRBIN}
+	${CC} ${I7010} ${SIM} ${I7010_OPT} $(CC_OUTSPEC) ${LDFLAGS}
+
+i704 : $(BIN)i704$(EXE)
+
+${BIN}i704${EXE} : ${I704} ${SIM} 
+	${MKDIRBIN}
+	${CC} ${I704} ${SIM} ${I704_OPT} $(CC_OUTSPEC) ${LDFLAGS}
+
+i701 : $(BIN)i701$(EXE)
+
+${BIN}i701${EXE} : ${I701} ${SIM} 
+	${MKDIRBIN}
+	${CC} ${I701} ${SIM} ${I701_OPT} $(CC_OUTSPEC) ${LDFLAGS}
+
+ibm360: $(BIN)ibm360$(EXE)
+
+${BIN}ibm360${EXE}: ${IBM360} ${SIM}
+	${MKDIRBIN}
+	${CC} ${IBM360} ${SIM} ${IBM360_OPT} $(CC_OUTSPEC) ${LDFLAGS}
+
+icl1900: $(BIN)icl1900$(EXE)
+
+${BIN}icl1900${EXE}: ${ICL1900} ${SIM}
+	${MKDIRBIN}
+	${CC} ${ICL1900} ${SIM} ${ICL1900_OPT} $(CC_OUTSPEC) ${LDFLAGS}
+
+
+# Front Panel API Demo/Test program
+
+frontpaneltest : ${BIN}frontpaneltest${EXE}
+
+${BIN}frontpaneltest${EXE} : frontpanel/FrontPanelTest.c sim_sock.c sim_frontpanel.c
+	${MKDIRBIN}
+	${CC} frontpanel/FrontPanelTest.c sim_sock.c sim_frontpanel.c $(CC_OUTSPEC) ${LDFLAGS}
+